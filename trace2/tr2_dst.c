#include "cache.h"
#include "trace2/tr2_dst.h"
<<<<<<< HEAD
#include "trace2/tr2_sid.h"
=======
#include "trace2/tr2_sysenv.h"
>>>>>>> f672deec

/*
 * If a Trace2 target cannot be opened for writing, we should issue a
 * warning to stderr, but this is very annoying if the target is a pipe
 * or socket and beyond the user's control -- especially since every
 * git command (and sub-command) will print the message.  So we silently
 * eat these warnings and just discard the trace data.
 */
<<<<<<< HEAD
#define TR2_ENVVAR_DST_DEBUG "GIT_TR2_DST_DEBUG"

/*
 * How many attempts we will make at creating an automatically-named trace file.
 */
#define MAX_AUTO_ATTEMPTS 10

=======
>>>>>>> f672deec
static int tr2_dst_want_warning(void)
{
	static int tr2env_dst_debug = -1;

	if (tr2env_dst_debug == -1) {
		const char *env_value = tr2_sysenv_get(TR2_SYSENV_DST_DEBUG);
		if (!env_value || !*env_value)
			tr2env_dst_debug = 0;
		else
			tr2env_dst_debug = atoi(env_value) > 0;
	}

	return tr2env_dst_debug;
}

void tr2_dst_trace_disable(struct tr2_dst *dst)
{
	if (dst->need_close)
		close(dst->fd);
	dst->fd = 0;
	dst->initialized = 1;
	dst->need_close = 0;
}

static int tr2_dst_try_auto_path(struct tr2_dst *dst, const char *tgt_prefix)
{
	int fd;
	const char *last_slash, *sid = tr2_sid_get();
	struct strbuf path = STRBUF_INIT;
	size_t base_path_len;
	unsigned attempt_count;

	last_slash = strrchr(sid, '/');
	if (last_slash)
		sid = last_slash + 1;

	strbuf_addstr(&path, tgt_prefix);
	if (!is_dir_sep(path.buf[path.len - 1]))
		strbuf_addch(&path, '/');
	strbuf_addstr(&path, sid);
	base_path_len = path.len;

	for (attempt_count = 0; attempt_count < MAX_AUTO_ATTEMPTS; attempt_count++) {
		if (attempt_count > 0) {
			strbuf_setlen(&path, base_path_len);
			strbuf_addf(&path, ".%d", attempt_count);
		}

		fd = open(path.buf, O_WRONLY | O_CREAT | O_EXCL, 0666);
		if (fd != -1)
			break;
	}

	if (fd == -1) {
		if (tr2_dst_want_warning())
			warning("trace2: could not open '%.*s' for '%s' tracing: %s",
				(int) base_path_len, path.buf,
				dst->env_var_name, strerror(errno));

		tr2_dst_trace_disable(dst);
		strbuf_release(&path);
		return 0;
	}

	strbuf_release(&path);

	dst->fd = fd;
	dst->need_close = 1;
	dst->initialized = 1;

	return dst->fd;
}

static int tr2_dst_try_path(struct tr2_dst *dst, const char *tgt_value)
{
	int fd = open(tgt_value, O_WRONLY | O_APPEND | O_CREAT, 0666);
	if (fd == -1) {
		if (tr2_dst_want_warning())
			warning("trace2: could not open '%s' for '%s' tracing: %s",
				tgt_value,
				tr2_sysenv_display_name(dst->sysenv_var),
				strerror(errno));

		tr2_dst_trace_disable(dst);
		return 0;
	}

	dst->fd = fd;
	dst->need_close = 1;
	dst->initialized = 1;

	return dst->fd;
}

#ifndef NO_UNIX_SOCKETS
#define PREFIX_AF_UNIX "af_unix:"
#define PREFIX_AF_UNIX_STREAM "af_unix:stream:"
#define PREFIX_AF_UNIX_DGRAM "af_unix:dgram:"

static int tr2_dst_try_uds_connect(const char *path, int sock_type, int *out_fd)
{
	int fd;
	struct sockaddr_un sa;

	fd = socket(AF_UNIX, sock_type, 0);
	if (fd == -1)
		return errno;

	sa.sun_family = AF_UNIX;
	strlcpy(sa.sun_path, path, sizeof(sa.sun_path));

	if (connect(fd, (struct sockaddr *)&sa, sizeof(sa)) == -1) {
		int e = errno;
		close(fd);
		return e;
	}

	*out_fd = fd;
	return 0;
}

#define TR2_DST_UDS_TRY_STREAM (1 << 0)
#define TR2_DST_UDS_TRY_DGRAM  (1 << 1)

static int tr2_dst_try_unix_domain_socket(struct tr2_dst *dst,
					  const char *tgt_value)
{
	unsigned int uds_try = 0;
	int fd;
	int e;
	const char *path = NULL;

	/*
	 * Allow "af_unix:[<type>:]<absolute_path>"
	 *
	 * Trace2 always writes complete individual messages (without
	 * chunking), so we can talk to either DGRAM or STREAM type sockets.
	 *
	 * Allow the user to explicitly request the socket type.
	 *
	 * If they omit the socket type, try one and then the other.
	 */

	if (skip_prefix(tgt_value, PREFIX_AF_UNIX_STREAM, &path))
		uds_try |= TR2_DST_UDS_TRY_STREAM;

	else if (skip_prefix(tgt_value, PREFIX_AF_UNIX_DGRAM, &path))
		uds_try |= TR2_DST_UDS_TRY_DGRAM;

	else if (skip_prefix(tgt_value, PREFIX_AF_UNIX, &path))
		uds_try |= TR2_DST_UDS_TRY_STREAM | TR2_DST_UDS_TRY_DGRAM;

	if (!path || !*path) {
		if (tr2_dst_want_warning())
			warning("trace2: invalid AF_UNIX value '%s' for '%s' tracing",
				tgt_value,
				tr2_sysenv_display_name(dst->sysenv_var));

		tr2_dst_trace_disable(dst);
		return 0;
	}

	if (!is_absolute_path(path) ||
	    strlen(path) >= sizeof(((struct sockaddr_un *)0)->sun_path)) {
		if (tr2_dst_want_warning())
			warning("trace2: invalid AF_UNIX path '%s' for '%s' tracing",
				path, tr2_sysenv_display_name(dst->sysenv_var));

		tr2_dst_trace_disable(dst);
		return 0;
	}

	if (uds_try & TR2_DST_UDS_TRY_STREAM) {
		e = tr2_dst_try_uds_connect(path, SOCK_STREAM, &fd);
		if (!e)
			goto connected;
		if (e != EPROTOTYPE)
			goto error;
	}
	if (uds_try & TR2_DST_UDS_TRY_DGRAM) {
		e = tr2_dst_try_uds_connect(path, SOCK_DGRAM, &fd);
		if (!e)
			goto connected;
	}

error:
	if (tr2_dst_want_warning())
		warning("trace2: could not connect to socket '%s' for '%s' tracing: %s",
			path, tr2_sysenv_display_name(dst->sysenv_var),
			strerror(e));

	tr2_dst_trace_disable(dst);
	return 0;

connected:
	dst->fd = fd;
	dst->need_close = 1;
	dst->initialized = 1;

	return dst->fd;
}
#endif

static void tr2_dst_malformed_warning(struct tr2_dst *dst,
				      const char *tgt_value)
{
	struct strbuf buf = STRBUF_INIT;

	strbuf_addf(&buf, "trace2: unknown value for '%s': '%s'",
		    tr2_sysenv_display_name(dst->sysenv_var), tgt_value);
	warning("%s", buf.buf);

	strbuf_release(&buf);
}

int tr2_dst_get_trace_fd(struct tr2_dst *dst)
{
	const char *tgt_value;

	/* don't open twice */
	if (dst->initialized)
		return dst->fd;

	dst->initialized = 1;

	tgt_value = tr2_sysenv_get(dst->sysenv_var);

	if (!tgt_value || !strcmp(tgt_value, "") || !strcmp(tgt_value, "0") ||
	    !strcasecmp(tgt_value, "false")) {
		dst->fd = 0;
		return dst->fd;
	}

	if (!strcmp(tgt_value, "1") || !strcasecmp(tgt_value, "true")) {
		dst->fd = STDERR_FILENO;
		return dst->fd;
	}

	if (strlen(tgt_value) == 1 && isdigit(*tgt_value)) {
		dst->fd = atoi(tgt_value);
		return dst->fd;
	}

	if (is_absolute_path(tgt_value)) {
		if (is_directory(tgt_value))
			return tr2_dst_try_auto_path(dst, tgt_value);
		else
			return tr2_dst_try_path(dst, tgt_value);
	}

#ifndef NO_UNIX_SOCKETS
	if (starts_with(tgt_value, PREFIX_AF_UNIX))
		return tr2_dst_try_unix_domain_socket(dst, tgt_value);
#endif

	/* Always warn about malformed values. */
	tr2_dst_malformed_warning(dst, tgt_value);
	tr2_dst_trace_disable(dst);
	return 0;
}

int tr2_dst_trace_want(struct tr2_dst *dst)
{
	return !!tr2_dst_get_trace_fd(dst);
}

void tr2_dst_write_line(struct tr2_dst *dst, struct strbuf *buf_line)
{
	int fd = tr2_dst_get_trace_fd(dst);

	strbuf_complete_line(buf_line); /* ensure final NL on buffer */

	/*
	 * We do not use write_in_full() because we do not want
	 * a short-write to try again.  We are using O_APPEND mode
	 * files and the kernel handles the atomic seek+write. If
	 * another thread or git process is concurrently writing to
	 * this fd or file, our remainder-write may not be contiguous
	 * with our initial write of this message.  And that will
	 * confuse readers.  So just don't bother.
	 *
	 * It is assumed that TRACE2 messages are short enough that
	 * the system can write them in 1 attempt and we won't see
	 * a short-write.
	 *
	 * If we get an IO error, just close the trace dst.
	 */
	if (write(fd, buf_line->buf, buf_line->len) >= 0)
		return;

	if (tr2_dst_want_warning())
		warning("unable to write trace to '%s': %s",
			tr2_sysenv_display_name(dst->sysenv_var),
			strerror(errno));
	tr2_dst_trace_disable(dst);
}<|MERGE_RESOLUTION|>--- conflicted
+++ resolved
@@ -1,28 +1,13 @@
 #include "cache.h"
 #include "trace2/tr2_dst.h"
-<<<<<<< HEAD
 #include "trace2/tr2_sid.h"
-=======
 #include "trace2/tr2_sysenv.h"
->>>>>>> f672deec
-
-/*
- * If a Trace2 target cannot be opened for writing, we should issue a
- * warning to stderr, but this is very annoying if the target is a pipe
- * or socket and beyond the user's control -- especially since every
- * git command (and sub-command) will print the message.  So we silently
- * eat these warnings and just discard the trace data.
- */
-<<<<<<< HEAD
-#define TR2_ENVVAR_DST_DEBUG "GIT_TR2_DST_DEBUG"
 
 /*
  * How many attempts we will make at creating an automatically-named trace file.
  */
 #define MAX_AUTO_ATTEMPTS 10
 
-=======
->>>>>>> f672deec
 static int tr2_dst_want_warning(void)
 {
 	static int tr2env_dst_debug = -1;
@@ -80,7 +65,8 @@
 		if (tr2_dst_want_warning())
 			warning("trace2: could not open '%.*s' for '%s' tracing: %s",
 				(int) base_path_len, path.buf,
-				dst->env_var_name, strerror(errno));
+				tr2_sysenv_display_name(dst->sysenv_var),
+				strerror(errno));
 
 		tr2_dst_trace_disable(dst);
 		strbuf_release(&path);

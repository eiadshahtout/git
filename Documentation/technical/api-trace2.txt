--- conflicted
+++ resolved
@@ -137,19 +137,15 @@
 
 === Enabling a Target
 
-<<<<<<< HEAD
-	If the target already exists and is a directory, the traces will be
-	written to files (one per process) underneath the given directory. They
-	will be named according to the last component of the SID (optionally
-	followed by a counter to avoid filename collisions).
-
-`af_unix:[<socket_type>:]<absolute-pathname>`::
-=======
 To enable a target, set the corresponding environment variable or
 system or global config value to one of the following:
->>>>>>> f672deec
 
 include::../trace2-target-values.txt[]
+
+If the target already exists and is a directory, the traces will be
+written to files (one per process) underneath the given directory. They
+will be named according to the last component of the SID (optionally
+followed by a counter to avoid filename collisions).
 
 == Trace2 API
 

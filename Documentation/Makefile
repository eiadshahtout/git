# Guard against environment variables
MAN1_TXT =
MAN5_TXT =
MAN7_TXT =

MAN1_TXT += $(filter-out \
		$(addsuffix .txt, $(ARTICLES) $(SP_ARTICLES)), \
		$(wildcard git-*.txt))
MAN1_TXT += git.txt
MAN1_TXT += gitk.txt
MAN1_TXT += gitremote-helpers.txt
MAN1_TXT += gitweb.txt

MAN5_TXT += gitattributes.txt
MAN5_TXT += githooks.txt
MAN5_TXT += gitignore.txt
MAN5_TXT += gitmodules.txt
MAN5_TXT += gitrepository-layout.txt
MAN5_TXT += gitweb.conf.txt

MAN7_TXT += gitcli.txt
MAN7_TXT += gitcore-tutorial.txt
MAN7_TXT += gitcredentials.txt
MAN7_TXT += gitcvs-migration.txt
MAN7_TXT += gitdiffcore.txt
MAN7_TXT += gitglossary.txt
MAN7_TXT += gitnamespaces.txt
MAN7_TXT += gitrevisions.txt
MAN7_TXT += gittutorial-2.txt
MAN7_TXT += gittutorial.txt
MAN7_TXT += gitworkflows.txt

MAN_TXT = $(MAN1_TXT) $(MAN5_TXT) $(MAN7_TXT)
MAN_XML=$(patsubst %.txt,%.xml,$(MAN_TXT))
MAN_HTML=$(patsubst %.txt,%.html,$(MAN_TXT))

OBSOLETE_HTML = git-remote-helpers.html
DOC_HTML=$(MAN_HTML) $(OBSOLETE_HTML)

ARTICLES = howto-index
ARTICLES += everyday
ARTICLES += git-tools
ARTICLES += git-bisect-lk2009
# with their own formatting rules.
SP_ARTICLES = user-manual
SP_ARTICLES += howto/new-command
SP_ARTICLES += howto/revert-branch-rebase
SP_ARTICLES += howto/using-merge-subtree
SP_ARTICLES += howto/using-signed-tag-in-pull-request
SP_ARTICLES += howto/use-git-daemon
SP_ARTICLES += howto/update-hook-example
SP_ARTICLES += howto/setup-git-server-over-http
SP_ARTICLES += howto/separating-topic-branches
SP_ARTICLES += howto/revert-a-faulty-merge
SP_ARTICLES += howto/recover-corrupted-blob-object
SP_ARTICLES += howto/rebuild-from-update-hook
SP_ARTICLES += howto/rebase-from-internal-branch
SP_ARTICLES += howto/maintain-git
API_DOCS = $(patsubst %.txt,%,$(filter-out technical/api-index-skel.txt technical/api-index.txt, $(wildcard technical/api-*.txt)))
SP_ARTICLES += $(API_DOCS)

TECH_DOCS = technical/index-format
TECH_DOCS += technical/pack-format
TECH_DOCS += technical/pack-heuristics
TECH_DOCS += technical/pack-protocol
TECH_DOCS += technical/protocol-capabilities
TECH_DOCS += technical/protocol-common
TECH_DOCS += technical/racy-git
TECH_DOCS += technical/send-pack-pipeline
TECH_DOCS += technical/shallow
TECH_DOCS += technical/trivial-merge
SP_ARTICLES += $(TECH_DOCS)
SP_ARTICLES += technical/api-index

DOC_HTML += $(patsubst %,%.html,$(ARTICLES) $(SP_ARTICLES))

DOC_MAN1=$(patsubst %.txt,%.1,$(MAN1_TXT))
DOC_MAN5=$(patsubst %.txt,%.5,$(MAN5_TXT))
DOC_MAN7=$(patsubst %.txt,%.7,$(MAN7_TXT))

prefix?=$(HOME)
bindir?=$(prefix)/bin
htmldir?=$(prefix)/share/doc/git-doc
pdfdir?=$(prefix)/share/doc/git-doc
mandir?=$(prefix)/share/man
man1dir=$(mandir)/man1
man5dir=$(mandir)/man5
man7dir=$(mandir)/man7
# DESTDIR=

ASCIIDOC = asciidoc
ASCIIDOC_EXTRA =
MANPAGE_XSL = manpage-normal.xsl
XMLTO = xmlto
XMLTO_EXTRA =
INSTALL?=install
RM ?= rm -f
MAN_REPO = ../../git-manpages
HTML_REPO = ../../git-htmldocs

infodir?=$(prefix)/share/info
MAKEINFO=makeinfo
INSTALL_INFO=install-info
DOCBOOK2X_TEXI=docbook2x-texi
DBLATEX=dblatex
ifndef PERL_PATH
	PERL_PATH = /usr/bin/perl
endif

-include ../config.mak.autogen
-include ../config.mak

#
# For docbook-xsl ...
#	-1.68.1,	no extra settings are needed?
#	1.69.0,		set ASCIIDOC_ROFF?
#	1.69.1-1.71.0,	set DOCBOOK_SUPPRESS_SP?
#	1.71.1,		set ASCIIDOC_ROFF?
#	1.72.0,		set DOCBOOK_XSL_172.
#	1.73.0-,	no extra settings are needed
#

ifdef DOCBOOK_XSL_172
ASCIIDOC_EXTRA += -a git-asciidoc-no-roff
MANPAGE_XSL = manpage-1.72.xsl
else
	ifndef ASCIIDOC_ROFF
	# docbook-xsl after 1.72 needs the regular XSL, but will not
	# pass-thru raw roff codes from asciidoc.conf, so turn them off.
	ASCIIDOC_EXTRA += -a git-asciidoc-no-roff
	endif
endif
ifdef MAN_BOLD_LITERAL
XMLTO_EXTRA += -m manpage-bold-literal.xsl
endif
ifdef DOCBOOK_SUPPRESS_SP
XMLTO_EXTRA += -m manpage-suppress-sp.xsl
endif

# Newer DocBook stylesheet emits warning cruft in the output when
# this is not set, and if set it shows an absolute link.  Older
# stylesheets simply ignore this parameter.
#
# Distros may want to use MAN_BASE_URL=file:///path/to/git/docs/
# or similar.
ifndef MAN_BASE_URL
MAN_BASE_URL = file://$(htmldir)/
endif
XMLTO_EXTRA += -m manpage-base-url.xsl

# If your target system uses GNU groff, it may try to render
# apostrophes as a "pretty" apostrophe using unicode.  This breaks
# cut&paste, so you should set GNU_ROFF to force them to be ASCII
# apostrophes.  Unfortunately does not work with non-GNU roff.
ifdef GNU_ROFF
XMLTO_EXTRA += -m manpage-quote-apos.xsl
endif

SHELL_PATH ?= $(SHELL)
# Shell quote;
SHELL_PATH_SQ = $(subst ','\'',$(SHELL_PATH))

ifdef DEFAULT_PAGER
DEFAULT_PAGER_SQ = $(subst ','\'',$(DEFAULT_PAGER))
ASCIIDOC_EXTRA += -a 'git-default-pager=$(DEFAULT_PAGER_SQ)'
endif

ifdef DEFAULT_EDITOR
DEFAULT_EDITOR_SQ = $(subst ','\'',$(DEFAULT_EDITOR))
ASCIIDOC_EXTRA += -a 'git-default-editor=$(DEFAULT_EDITOR_SQ)'
endif

QUIET_SUBDIR0  = +$(MAKE) -C # space to separate -C and subdir
QUIET_SUBDIR1  =

ifneq ($(findstring $(MAKEFLAGS),w),w)
PRINT_DIR = --no-print-directory
else # "make -w"
NO_SUBDIR = :
endif

ifneq ($(findstring $(MAKEFLAGS),s),s)
ifndef V
	QUIET_ASCIIDOC	= @echo '   ' ASCIIDOC $@;
	QUIET_XMLTO	= @echo '   ' XMLTO $@;
	QUIET_DB2TEXI	= @echo '   ' DB2TEXI $@;
	QUIET_MAKEINFO	= @echo '   ' MAKEINFO $@;
	QUIET_DBLATEX	= @echo '   ' DBLATEX $@;
	QUIET_XSLTPROC	= @echo '   ' XSLTPROC $@;
	QUIET_GEN	= @echo '   ' GEN $@;
	QUIET_STDERR	= 2> /dev/null
	QUIET_SUBDIR0	= +@subdir=
	QUIET_SUBDIR1	= ;$(NO_SUBDIR) echo '   ' SUBDIR $$subdir; \
			  $(MAKE) $(PRINT_DIR) -C $$subdir
	export V
endif
endif

all: html man

html: $(DOC_HTML)

man: man1 man5 man7
man1: $(DOC_MAN1)
man5: $(DOC_MAN5)
man7: $(DOC_MAN7)

info: git.info gitman.info

pdf: user-manual.pdf

install: install-man

install-man: man
	$(INSTALL) -d -m 755 $(DESTDIR)$(man1dir)
	$(INSTALL) -d -m 755 $(DESTDIR)$(man5dir)
	$(INSTALL) -d -m 755 $(DESTDIR)$(man7dir)
	$(INSTALL) -m 644 $(DOC_MAN1) $(DESTDIR)$(man1dir)
	$(INSTALL) -m 644 $(DOC_MAN5) $(DESTDIR)$(man5dir)
	$(INSTALL) -m 644 $(DOC_MAN7) $(DESTDIR)$(man7dir)

install-info: info
	$(INSTALL) -d -m 755 $(DESTDIR)$(infodir)
	$(INSTALL) -m 644 git.info gitman.info $(DESTDIR)$(infodir)
	if test -r $(DESTDIR)$(infodir)/dir; then \
	  $(INSTALL_INFO) --info-dir=$(DESTDIR)$(infodir) git.info ;\
	  $(INSTALL_INFO) --info-dir=$(DESTDIR)$(infodir) gitman.info ;\
	else \
	  echo "No directory found in $(DESTDIR)$(infodir)" >&2 ; \
	fi

install-pdf: pdf
	$(INSTALL) -d -m 755 $(DESTDIR)$(pdfdir)
	$(INSTALL) -m 644 user-manual.pdf $(DESTDIR)$(pdfdir)

install-html: html
	'$(SHELL_PATH_SQ)' ./install-webdoc.sh $(DESTDIR)$(htmldir)

../GIT-VERSION-FILE: FORCE
	$(QUIET_SUBDIR0)../ $(QUIET_SUBDIR1) GIT-VERSION-FILE

-include ../GIT-VERSION-FILE

#
# Determine "include::" file references in asciidoc files.
#
docdep_prereqs = \
	mergetools-list.made $(mergetools_txt) \
	cmd-list.made $(cmds_txt)

doc.dep : $(docdep_prereqs) $(wildcard *.txt) build-docdep.perl
	$(QUIET_GEN)$(RM) $@+ $@ && \
	$(PERL_PATH) ./build-docdep.perl >$@+ $(QUIET_STDERR) && \
	mv $@+ $@

-include doc.dep

cmds_txt = cmds-ancillaryinterrogators.txt \
	cmds-ancillarymanipulators.txt \
	cmds-mainporcelain.txt \
	cmds-plumbinginterrogators.txt \
	cmds-plumbingmanipulators.txt \
	cmds-synchingrepositories.txt \
	cmds-synchelpers.txt \
	cmds-purehelpers.txt \
	cmds-foreignscminterface.txt

$(cmds_txt): cmd-list.made

cmd-list.made: cmd-list.perl ../command-list.txt $(MAN1_TXT)
	$(QUIET_GEN)$(RM) $@ && \
	$(PERL_PATH) ./cmd-list.perl ../command-list.txt $(QUIET_STDERR) && \
	date >$@

mergetools_txt = mergetools-diff.txt mergetools-merge.txt

$(mergetools_txt): mergetools-list.made

mergetools-list.made: ../git-mergetool--lib.sh $(wildcard ../mergetools/*)
	$(QUIET_GEN)$(RM) $@ && \
	$(SHELL_PATH) -c 'MERGE_TOOLS_DIR=../mergetools && \
		. ../git-mergetool--lib.sh && \
		show_tool_names can_diff "* " || :' >mergetools-diff.txt && \
	$(SHELL_PATH) -c 'MERGE_TOOLS_DIR=../mergetools && \
		. ../git-mergetool--lib.sh && \
		show_tool_names can_merge "* " || :' >mergetools-merge.txt && \
	date >$@

clean:
	$(RM) *.xml *.xml+ *.html *.html+ *.1 *.5 *.7
	$(RM) *.texi *.texi+ *.texi++ git.info gitman.info
	$(RM) *.pdf
	$(RM) howto-index.txt howto/*.html doc.dep
<<<<<<< HEAD
	$(RM) technical/*.html technical/api-index.txt
	$(RM) $(cmds_txt) *.made
=======
	$(RM) technical/api-*.html technical/api-index.txt
	$(RM) $(cmds_txt) $(mergetools_txt) *.made
>>>>>>> f35ec546
	$(RM) manpage-base-url.xsl

$(MAN_HTML): %.html : %.txt asciidoc.conf
	$(QUIET_ASCIIDOC)$(RM) $@+ $@ && \
	$(ASCIIDOC) -b xhtml11 -d manpage -f asciidoc.conf \
		$(ASCIIDOC_EXTRA) -agit_version=$(GIT_VERSION) -o $@+ $< && \
	mv $@+ $@

$(OBSOLETE_HTML): %.html : %.txto asciidoc.conf
	$(QUIET_ASCIIDOC)$(RM) $@+ $@ && \
	$(ASCIIDOC) -b xhtml11 -f asciidoc.conf \
		$(ASCIIDOC_EXTRA) -agit_version=$(GIT_VERSION) -o $@+ $< && \
	mv $@+ $@

manpage-base-url.xsl: manpage-base-url.xsl.in
	sed "s|@@MAN_BASE_URL@@|$(MAN_BASE_URL)|" $< > $@

%.1 %.5 %.7 : %.xml manpage-base-url.xsl
	$(QUIET_XMLTO)$(RM) $@ && \
	$(XMLTO) -m $(MANPAGE_XSL) $(XMLTO_EXTRA) man $<

%.xml : %.txt asciidoc.conf
	$(QUIET_ASCIIDOC)$(RM) $@+ $@ && \
	$(ASCIIDOC) -b docbook -d manpage -f asciidoc.conf \
		$(ASCIIDOC_EXTRA) -agit_version=$(GIT_VERSION) -o $@+ $< && \
	mv $@+ $@

user-manual.xml: user-manual.txt user-manual.conf
	$(QUIET_ASCIIDOC)$(RM) $@+ $@ && \
	$(ASCIIDOC) $(ASCIIDOC_EXTRA) -b docbook -d book -o $@+ $< && \
	mv $@+ $@

technical/api-index.txt: technical/api-index-skel.txt \
	technical/api-index.sh $(patsubst %,%.txt,$(API_DOCS))
	$(QUIET_GEN)cd technical && '$(SHELL_PATH_SQ)' ./api-index.sh

technical/%.html: ASCIIDOC_EXTRA += -a git-relative-html-prefix=../
$(patsubst %,%.html,$(API_DOCS) technical/api-index $(TECH_DOCS)): %.html : %.txt asciidoc.conf
	$(QUIET_ASCIIDOC)$(ASCIIDOC) -b xhtml11 -f asciidoc.conf \
		$(ASCIIDOC_EXTRA) -agit_version=$(GIT_VERSION) $*.txt

XSLT = docbook.xsl
XSLTOPTS = --xinclude --stringparam html.stylesheet docbook-xsl.css

user-manual.html: user-manual.xml $(XSLT)
	$(QUIET_XSLTPROC)$(RM) $@+ $@ && \
	xsltproc $(XSLTOPTS) -o $@+ $(XSLT) $< && \
	mv $@+ $@

git.info: user-manual.texi
	$(QUIET_MAKEINFO)$(MAKEINFO) --no-split -o $@ user-manual.texi

user-manual.texi: user-manual.xml
	$(QUIET_DB2TEXI)$(RM) $@+ $@ && \
	$(DOCBOOK2X_TEXI) user-manual.xml --encoding=UTF-8 --to-stdout >$@++ && \
	$(PERL_PATH) fix-texi.perl <$@++ >$@+ && \
	rm $@++ && \
	mv $@+ $@

user-manual.pdf: user-manual.xml
	$(QUIET_DBLATEX)$(RM) $@+ $@ && \
	$(DBLATEX) -o $@+ -p /etc/asciidoc/dblatex/asciidoc-dblatex.xsl -s /etc/asciidoc/dblatex/asciidoc-dblatex.sty $< && \
	mv $@+ $@

gitman.texi: $(MAN_XML) cat-texi.perl
	$(QUIET_DB2TEXI)$(RM) $@+ $@ && \
	($(foreach xml,$(MAN_XML),$(DOCBOOK2X_TEXI) --encoding=UTF-8 \
		--to-stdout $(xml) &&) true) > $@++ && \
	$(PERL_PATH) cat-texi.perl $@ <$@++ >$@+ && \
	rm $@++ && \
	mv $@+ $@

gitman.info: gitman.texi
	$(QUIET_MAKEINFO)$(MAKEINFO) --no-split --no-validate $*.texi

$(patsubst %.txt,%.texi,$(MAN_TXT)): %.texi : %.xml
	$(QUIET_DB2TEXI)$(RM) $@+ $@ && \
	$(DOCBOOK2X_TEXI) --to-stdout $*.xml >$@+ && \
	mv $@+ $@

howto-index.txt: howto-index.sh $(wildcard howto/*.txt)
	$(QUIET_GEN)$(RM) $@+ $@ && \
	'$(SHELL_PATH_SQ)' ./howto-index.sh $(sort $(wildcard howto/*.txt)) >$@+ && \
	mv $@+ $@

$(patsubst %,%.html,$(ARTICLES)) : %.html : %.txt
	$(QUIET_ASCIIDOC)$(ASCIIDOC) $(ASCIIDOC_EXTRA) -b xhtml11 $*.txt

WEBDOC_DEST = /pub/software/scm/git/docs

howto/%.html: ASCIIDOC_EXTRA += -a git-relative-html-prefix=../
$(patsubst %.txt,%.html,$(wildcard howto/*.txt)): %.html : %.txt
	$(QUIET_ASCIIDOC)$(RM) $@+ $@ && \
	sed -e '1,/^$$/d' $< | $(ASCIIDOC) $(ASCIIDOC_EXTRA) -b xhtml11 - >$@+ && \
	mv $@+ $@

install-webdoc : html
	'$(SHELL_PATH_SQ)' ./install-webdoc.sh $(WEBDOC_DEST)

# You must have a clone of 'git-htmldocs' and 'git-manpages' repositories
# next to the 'git' repository itself for the following to work.

quick-install: quick-install-man

require-manrepo::
	@if test ! -d $(MAN_REPO); \
	then echo "git-manpages repository must exist at $(MAN_REPO)"; exit 1; fi

quick-install-man: require-manrepo
	'$(SHELL_PATH_SQ)' ./install-doc-quick.sh $(MAN_REPO) $(DESTDIR)$(mandir)

require-htmlrepo::
	@if test ! -d $(HTML_REPO); \
	then echo "git-htmldocs repository must exist at $(HTML_REPO)"; exit 1; fi

quick-install-html: require-htmlrepo
	'$(SHELL_PATH_SQ)' ./install-doc-quick.sh $(HTML_REPO) $(DESTDIR)$(htmldir)

print-man1:
	@for i in $(MAN1_TXT); do echo $$i; done

.PHONY: FORCE<|MERGE_RESOLUTION|>--- conflicted
+++ resolved
@@ -291,13 +291,8 @@
 	$(RM) *.texi *.texi+ *.texi++ git.info gitman.info
 	$(RM) *.pdf
 	$(RM) howto-index.txt howto/*.html doc.dep
-<<<<<<< HEAD
 	$(RM) technical/*.html technical/api-index.txt
-	$(RM) $(cmds_txt) *.made
-=======
-	$(RM) technical/api-*.html technical/api-index.txt
 	$(RM) $(cmds_txt) $(mergetools_txt) *.made
->>>>>>> f35ec546
 	$(RM) manpage-base-url.xsl
 
 $(MAN_HTML): %.html : %.txt asciidoc.conf

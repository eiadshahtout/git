gc.aggressiveDepth::
	The depth parameter used in the delta compression
	algorithm used by 'git gc --aggressive'.  This defaults
	to 50, which is the default for the `--depth` option when
	`--aggressive` isn't in use.
+
See the documentation for the `--depth` option in
linkgit:git-repack[1] for more details.

gc.aggressiveWindow::
	The window size parameter used in the delta compression
	algorithm used by 'git gc --aggressive'.  This defaults
	to 250, which is a much more aggressive window size than
	the default `--window` of 10.
+
See the documentation for the `--window` option in
linkgit:git-repack[1] for more details.

gc.auto::
	When there are approximately more than this many loose
	objects in the repository, `git gc --auto` will pack them.
	Some Porcelain commands use this command to perform a
	light-weight garbage collection from time to time.  The
	default value is 6700.
+
Setting this to 0 disables not only automatic packing based on the
number of loose objects, but any other heuristic `git gc --auto` will
otherwise use to determine if there's work to do, such as
`gc.autoPackLimit`.

gc.autoPackLimit::
	When there are more than this many packs that are not
	marked with `*.keep` file in the repository, `git gc
	--auto` consolidates them into one larger pack.  The
<<<<<<< HEAD
	default value is 50.  Setting this to 0 disables it.
=======
	default	value is 50.  Setting this to 0 disables it.
	Setting `gc.auto` to 0 will also disable this.
+
See the `gc.bigPackThreshold` configuration variable below. When in
use, it'll affect how the auto pack limit works.
>>>>>>> 0044f770

gc.autoDetach::
	Make `git gc --auto` return immediately and run in background
	if the system supports it. Default is true.

gc.bigPackThreshold::
	If non-zero, all packs larger than this limit are kept when
	`git gc` is run. This is very similar to `--keep-base-pack`
	except that all packs that meet the threshold are kept, not
	just the base pack. Defaults to zero. Common unit suffixes of
	'k', 'm', or 'g' are supported.
+
Note that if the number of kept packs is more than gc.autoPackLimit,
this configuration variable is ignored, all packs except the base pack
will be repacked. After this the number of packs should go below
gc.autoPackLimit and gc.bigPackThreshold should be respected again.
+
If the amount of memory estimated for `git repack` to run smoothly is
not available and `gc.bigPackThreshold` is not set, the largest pack
will also be excluded (this is the equivalent of running `git gc` with
`--keep-base-pack`).

gc.writeCommitGraph::
	If true, then gc will rewrite the commit-graph file when
	linkgit:git-gc[1] is run. When using `git gc --auto`
	the commit-graph will be updated if housekeeping is
	required. Default is false. See linkgit:git-commit-graph[1]
	for details.

gc.logExpiry::
	If the file gc.log exists, then `git gc --auto` will print
	its content and exit with status zero instead of running
	unless that file is more than 'gc.logExpiry' old.  Default is
	"1.day".  See `gc.pruneExpire` for more ways to specify its
	value.

gc.packRefs::
	Running `git pack-refs` in a repository renders it
	unclonable by Git versions prior to 1.5.1.2 over dumb
	transports such as HTTP.  This variable determines whether
	'git gc' runs `git pack-refs`. This can be set to `notbare`
	to enable it within all non-bare repos or it can be set to a
	boolean value.  The default is `true`.

gc.pruneExpire::
	When 'git gc' is run, it will call 'prune --expire 2.weeks.ago'.
	Override the grace period with this config variable.  The value
	"now" may be used to disable this grace period and always prune
	unreachable objects immediately, or "never" may be used to
	suppress pruning.  This feature helps prevent corruption when
	'git gc' runs concurrently with another process writing to the
	repository; see the "NOTES" section of linkgit:git-gc[1].

gc.worktreePruneExpire::
	When 'git gc' is run, it calls
	'git worktree prune --expire 3.months.ago'.
	This config variable can be used to set a different grace
	period. The value "now" may be used to disable the grace
	period and prune `$GIT_DIR/worktrees` immediately, or "never"
	may be used to suppress pruning.

gc.reflogExpire::
gc.<pattern>.reflogExpire::
	'git reflog expire' removes reflog entries older than
	this time; defaults to 90 days. The value "now" expires all
	entries immediately, and "never" suppresses expiration
	altogether. With "<pattern>" (e.g.
	"refs/stash") in the middle the setting applies only to
	the refs that match the <pattern>.

gc.reflogExpireUnreachable::
gc.<pattern>.reflogExpireUnreachable::
	'git reflog expire' removes reflog entries older than
	this time and are not reachable from the current tip;
	defaults to 30 days. The value "now" expires all entries
	immediately, and "never" suppresses expiration altogether.
	With "<pattern>" (e.g. "refs/stash")
	in the middle, the setting applies only to the refs that
	match the <pattern>.
+
These types of entries are generally created as a result of using `git
commit --amend` or `git rebase` and are the commits prior to the amend
or rebase occurring.  Since these changes are not part of the current
project most users will want to expire them sooner, which is why the
default is more aggressive than `gc.reflogExpire`.

gc.rerereResolved::
	Records of conflicted merge you resolved earlier are
	kept for this many days when 'git rerere gc' is run.
	You can also use more human-readable "1.month.ago", etc.
	The default is 60 days.  See linkgit:git-rerere[1].

gc.rerereUnresolved::
	Records of conflicted merge you have not resolved are
	kept for this many days when 'git rerere gc' is run.
	You can also use more human-readable "1.month.ago", etc.
	The default is 15 days.  See linkgit:git-rerere[1].<|MERGE_RESOLUTION|>--- conflicted
+++ resolved
@@ -32,15 +32,11 @@
 	When there are more than this many packs that are not
 	marked with `*.keep` file in the repository, `git gc
 	--auto` consolidates them into one larger pack.  The
-<<<<<<< HEAD
 	default value is 50.  Setting this to 0 disables it.
-=======
-	default	value is 50.  Setting this to 0 disables it.
 	Setting `gc.auto` to 0 will also disable this.
 +
 See the `gc.bigPackThreshold` configuration variable below. When in
 use, it'll affect how the auto pack limit works.
->>>>>>> 0044f770
 
 gc.autoDetach::
 	Make `git gc --auto` return immediately and run in background

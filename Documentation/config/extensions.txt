--- conflicted
+++ resolved
@@ -6,8 +6,7 @@
 Note that this setting should only be set by linkgit:git-init[1] or
 linkgit:git-clone[1].  Trying to change it after initialization will not
 work and will produce hard-to-diagnose issues.
-<<<<<<< HEAD
-+
+
 extensions.refStorage::
 	Specify the ref storage mechanism to use.  The acceptable values are `files` and
 	`reftable`.  If not specified, `files` is assumed.  It is an error to specify
@@ -16,7 +15,6 @@
 Note that this setting should only be set by linkgit:git-init[1] or
 linkgit:git-clone[1].  Trying to change it after initialization will not
 work and will produce hard-to-diagnose issues.
-=======
 
 extensions.sparseIndex::
 	When combined with `core.sparseCheckout=true` and
@@ -24,5 +22,4 @@
 	corresponding to directories outside of the sparse-checkout
 	definition in lieu of containing each path under such directories.
 	Versions of Git that do not understand this extension do not
-	expect directory entries in the index.
->>>>>>> b9d5c74f
+	expect directory entries in the index.
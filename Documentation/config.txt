--- conflicted
+++ resolved
@@ -2276,15 +2276,9 @@
 	The default program to execute on the remote side when fetching.  See
 	option --upload-pack of linkgit:git-fetch-pack[1].
 
-<<<<<<< HEAD
 remote.<name>.tagOpt::
-	Setting this value to \--no-tags disables automatic tag following when
-	fetching from remote <name>. Setting it to \--tags will fetch every
-=======
-remote.<name>.tagopt::
 	Setting this value to --no-tags disables automatic tag following when
 	fetching from remote <name>. Setting it to --tags will fetch every
->>>>>>> d0258b93
 	tag from remote <name>, even if they are not reachable from remote
 	branch heads. Passing these flags directly to linkgit:git-fetch[1] can
 	override this setting. See options --tags and --no-tags of

CONFIGURATION FILE
------------------

The Git configuration file contains a number of variables that affect
the Git commands' behavior. The `.git/config` file in each repository
is used to store the configuration for that repository, and
`$HOME/.gitconfig` is used to store a per-user configuration as
fallback values for the `.git/config` file. The file `/etc/gitconfig`
can be used to store a system-wide default configuration.

The configuration variables are used by both the Git plumbing
and the porcelains. The variables are divided into sections, wherein
the fully qualified variable name of the variable itself is the last
dot-separated segment and the section name is everything before the last
dot. The variable names are case-insensitive, allow only alphanumeric
characters and `-`, and must start with an alphabetic character.  Some
variables may appear multiple times; we say then that the variable is
multivalued.

Syntax
~~~~~~

The syntax is fairly flexible and permissive; whitespaces are mostly
ignored.  The '#' and ';' characters begin comments to the end of line,
blank lines are ignored.

The file consists of sections and variables.  A section begins with
the name of the section in square brackets and continues until the next
section begins.  Section names are case-insensitive.  Only alphanumeric
characters, `-` and `.` are allowed in section names.  Each variable
must belong to some section, which means that there must be a section
header before the first setting of a variable.

Sections can be further divided into subsections.  To begin a subsection
put its name in double quotes, separated by space from the section name,
in the section header, like in the example below:

--------
	[section "subsection"]

--------

Subsection names are case sensitive and can contain any characters except
newline (doublequote `"` and backslash can be included by escaping them
as `\"` and `\\`, respectively).  Section headers cannot span multiple
lines.  Variables may belong directly to a section or to a given subsection.
You can have `[section]` if you have `[section "subsection"]`, but you
don't need to.

There is also a deprecated `[section.subsection]` syntax. With this
syntax, the subsection name is converted to lower-case and is also
compared case sensitively. These subsection names follow the same
restrictions as section names.

All the other lines (and the remainder of the line after the section
header) are recognized as setting variables, in the form
'name = value' (or just 'name', which is a short-hand to say that
the variable is the boolean "true").
The variable names are case-insensitive, allow only alphanumeric characters
and `-`, and must start with an alphabetic character.

A line that defines a value can be continued to the next line by
ending it with a `\`; the backquote and the end-of-line are
stripped.  Leading whitespaces after 'name =', the remainder of the
line after the first comment character '#' or ';', and trailing
whitespaces of the line are discarded unless they are enclosed in
double quotes.  Internal whitespaces within the value are retained
verbatim.

Inside double quotes, double quote `"` and backslash `\` characters
must be escaped: use `\"` for `"` and `\\` for `\`.

The following escape sequences (beside `\"` and `\\`) are recognized:
`\n` for newline character (NL), `\t` for horizontal tabulation (HT, TAB)
and `\b` for backspace (BS).  Other char escape sequences (including octal
escape sequences) are invalid.


Includes
~~~~~~~~

The `include` and `includeIf` sections allow you to include config
directives from another source. These sections behave identically to
each other with the exception that `includeIf` sections may be ignored
if their condition does not evaluate to true; see "Conditional includes"
below.

You can include a config file from another by setting the special
`include.path` (or `includeIf.*.path`) variable to the name of the file
to be included. The variable takes a pathname as its value, and is
subject to tilde expansion. These variables can be given multiple times.

The contents of the included file are inserted immediately, as if they
had been found at the location of the include directive. If the value of the
variable is a relative path, the path is considered to
be relative to the configuration file in which the include directive
was found.  See below for examples.

Conditional includes
~~~~~~~~~~~~~~~~~~~~

You can include a config file from another conditionally by setting a
`includeIf.<condition>.path` variable to the name of the file to be
included.

The condition starts with a keyword followed by a colon and some data
whose format and meaning depends on the keyword. Supported keywords
are:

`gitdir`::

	The data that follows the keyword `gitdir:` is used as a glob
	pattern. If the location of the .git directory matches the
	pattern, the include condition is met.
+
The .git location may be auto-discovered, or come from `$GIT_DIR`
environment variable. If the repository is auto discovered via a .git
file (e.g. from submodules, or a linked worktree), the .git location
would be the final location where the .git directory is, not where the
.git file is.
+
The pattern can contain standard globbing wildcards and two additional
ones, `**/` and `/**`, that can match multiple path components. Please
refer to linkgit:gitignore[5] for details. For convenience:

 * If the pattern starts with `~/`, `~` will be substituted with the
   content of the environment variable `HOME`.

 * If the pattern starts with `./`, it is replaced with the directory
   containing the current config file.

 * If the pattern does not start with either `~/`, `./` or `/`, `**/`
   will be automatically prepended. For example, the pattern `foo/bar`
   becomes `**/foo/bar` and would match `/any/path/to/foo/bar`.

 * If the pattern ends with `/`, `**` will be automatically added. For
   example, the pattern `foo/` becomes `foo/**`. In other words, it
   matches "foo" and everything inside, recursively.

`gitdir/i`::
	This is the same as `gitdir` except that matching is done
	case-insensitively (e.g. on case-insensitive file sytems)

A few more notes on matching via `gitdir` and `gitdir/i`:

 * Symlinks in `$GIT_DIR` are not resolved before matching.

 * Both the symlink & realpath versions of paths will be matched
   outside of `$GIT_DIR`. E.g. if ~/git is a symlink to
   /mnt/storage/git, both `gitdir:~/git` and `gitdir:/mnt/storage/git`
   will match.
+
This was not the case in the initial release of this feature in
v2.13.0, which only matched the realpath version. Configuration that
wants to be compatible with the initial release of this feature needs
to either specify only the realpath version, or both versions.

 * Note that "../" is not special and will match literally, which is
   unlikely what you want.

Example
~~~~~~~

	# Core variables
	[core]
		; Don't trust file modes
		filemode = false

	# Our diff algorithm
	[diff]
		external = /usr/local/bin/diff-wrapper
		renames = true

	[branch "devel"]
		remote = origin
		merge = refs/heads/devel

	# Proxy settings
	[core]
		gitProxy="ssh" for "kernel.org"
		gitProxy=default-proxy ; for the rest

	[include]
		path = /path/to/foo.inc ; include by absolute path
		path = foo.inc ; find "foo.inc" relative to the current file
		path = ~/foo.inc ; find "foo.inc" in your `$HOME` directory

	; include if $GIT_DIR is /path/to/foo/.git
	[includeIf "gitdir:/path/to/foo/.git"]
		path = /path/to/foo.inc

	; include for all repositories inside /path/to/group
	[includeIf "gitdir:/path/to/group/"]
		path = /path/to/foo.inc

	; include for all repositories inside $HOME/to/group
	[includeIf "gitdir:~/to/group/"]
		path = /path/to/foo.inc

	; relative paths are always relative to the including
	; file (if the condition is true); their location is not
	; affected by the condition
	[includeIf "gitdir:/path/to/group/"]
		path = foo.inc

Values
~~~~~~

Values of many variables are treated as a simple string, but there
are variables that take values of specific types and there are rules
as to how to spell them.

boolean::

       When a variable is said to take a boolean value, many
       synonyms are accepted for 'true' and 'false'; these are all
       case-insensitive.

	true;; Boolean true literals are `yes`, `on`, `true`,
		and `1`.  Also, a variable defined without `= <value>`
		is taken as true.

	false;; Boolean false literals are `no`, `off`, `false`,
		`0` and the empty string.
+
When converting value to the canonical form using `--bool` type
specifier, 'git config' will ensure that the output is "true" or
"false" (spelled in lowercase).

integer::
       The value for many variables that specify various sizes can
       be suffixed with `k`, `M`,... to mean "scale the number by
       1024", "by 1024x1024", etc.

color::
       The value for a variable that takes a color is a list of
       colors (at most two, one for foreground and one for background)
       and attributes (as many as you want), separated by spaces.
+
The basic colors accepted are `normal`, `black`, `red`, `green`, `yellow`,
`blue`, `magenta`, `cyan` and `white`.  The first color given is the
foreground; the second is the background.
+
Colors may also be given as numbers between 0 and 255; these use ANSI
256-color mode (but note that not all terminals may support this).  If
your terminal supports it, you may also specify 24-bit RGB values as
hex, like `#ff0ab3`.
+
The accepted attributes are `bold`, `dim`, `ul`, `blink`, `reverse`,
`italic`, and `strike` (for crossed-out or "strikethrough" letters).
The position of any attributes with respect to the colors
(before, after, or in between), doesn't matter. Specific attributes may
be turned off by prefixing them with `no` or `no-` (e.g., `noreverse`,
`no-ul`, etc).
+
An empty color string produces no color effect at all. This can be used
to avoid coloring specific elements without disabling color entirely.
+
For git's pre-defined color slots, the attributes are meant to be reset
at the beginning of each item in the colored output. So setting
`color.decorate.branch` to `black` will paint that branch name in a
plain `black`, even if the previous thing on the same output line (e.g.
opening parenthesis before the list of branch names in `log --decorate`
output) is set to be painted with `bold` or some other attribute.
However, custom log formats may do more complicated and layered
coloring, and the negated forms may be useful there.

pathname::
	A variable that takes a pathname value can be given a
	string that begins with "`~/`" or "`~user/`", and the usual
	tilde expansion happens to such a string: `~/`
	is expanded to the value of `$HOME`, and `~user/` to the
	specified user's home directory.


Variables
~~~~~~~~~

Note that this list is non-comprehensive and not necessarily complete.
For command-specific variables, you will find a more detailed description
in the appropriate manual page.

Other git-related tools may and do use their own variables.  When
inventing new variables for use in your own tool, make sure their
names do not conflict with those that are used by Git itself and
other popular tools, and describe them in your documentation.


advice.*::
	These variables control various optional help messages designed to
	aid new users. All 'advice.*' variables default to 'true', and you
	can tell Git that you do not need help by setting these to 'false':
+
--
	pushUpdateRejected::
		Set this variable to 'false' if you want to disable
		'pushNonFFCurrent',
		'pushNonFFMatching', 'pushAlreadyExists',
		'pushFetchFirst', and 'pushNeedsForce'
		simultaneously.
	pushNonFFCurrent::
		Advice shown when linkgit:git-push[1] fails due to a
		non-fast-forward update to the current branch.
	pushNonFFMatching::
		Advice shown when you ran linkgit:git-push[1] and pushed
		'matching refs' explicitly (i.e. you used ':', or
		specified a refspec that isn't your current branch) and
		it resulted in a non-fast-forward error.
	pushAlreadyExists::
		Shown when linkgit:git-push[1] rejects an update that
		does not qualify for fast-forwarding (e.g., a tag.)
	pushFetchFirst::
		Shown when linkgit:git-push[1] rejects an update that
		tries to overwrite a remote ref that points at an
		object we do not have.
	pushNeedsForce::
		Shown when linkgit:git-push[1] rejects an update that
		tries to overwrite a remote ref that points at an
		object that is not a commit-ish, or make the remote
		ref point at an object that is not a commit-ish.
	statusHints::
		Show directions on how to proceed from the current
		state in the output of linkgit:git-status[1], in
		the template shown when writing commit messages in
		linkgit:git-commit[1], and in the help message shown
		by linkgit:git-checkout[1] when switching branch.
	statusUoption::
		Advise to consider using the `-u` option to linkgit:git-status[1]
		when the command takes more than 2 seconds to enumerate untracked
		files.
	commitBeforeMerge::
		Advice shown when linkgit:git-merge[1] refuses to
		merge to avoid overwriting local changes.
	resolveConflict::
		Advice shown by various commands when conflicts
		prevent the operation from being performed.
	implicitIdentity::
		Advice on how to set your identity configuration when
		your information is guessed from the system username and
		domain name.
	detachedHead::
		Advice shown when you used linkgit:git-checkout[1] to
		move to the detach HEAD state, to instruct how to create
		a local branch after the fact.
	amWorkDir::
		Advice that shows the location of the patch file when
		linkgit:git-am[1] fails to apply it.
	rmHints::
		In case of failure in the output of linkgit:git-rm[1],
		show directions on how to proceed from the current state.
	addEmbeddedRepo::
		Advice on what to do when you've accidentally added one
		git repo inside of another.
<<<<<<< HEAD
	ignoredHook::
		Advice shown if an hook is ignored because the hook is not
		set as executable.
=======
	waitingForEditor::
		Print a message to the terminal whenever Git is waiting for
		editor input from the user.
>>>>>>> abfb04d0
--

core.fileMode::
	Tells Git if the executable bit of files in the working tree
	is to be honored.
+
Some filesystems lose the executable bit when a file that is
marked as executable is checked out, or checks out a
non-executable file with executable bit on.
linkgit:git-clone[1] or linkgit:git-init[1] probe the filesystem
to see if it handles the executable bit correctly
and this variable is automatically set as necessary.
+
A repository, however, may be on a filesystem that handles
the filemode correctly, and this variable is set to 'true'
when created, but later may be made accessible from another
environment that loses the filemode (e.g. exporting ext4 via
CIFS mount, visiting a Cygwin created repository with
Git for Windows or Eclipse).
In such a case it may be necessary to set this variable to 'false'.
See linkgit:git-update-index[1].
+
The default is true (when core.filemode is not specified in the config file).

core.hideDotFiles::
	(Windows-only) If true, mark newly-created directories and files whose
	name starts with a dot as hidden.  If 'dotGitOnly', only the `.git/`
	directory is hidden, but no other files starting with a dot.  The
	default mode is 'dotGitOnly'.

core.ignoreCase::
	If true, this option enables various workarounds to enable
	Git to work better on filesystems that are not case sensitive,
	like FAT. For example, if a directory listing finds
	"makefile" when Git expects "Makefile", Git will assume
	it is really the same file, and continue to remember it as
	"Makefile".
+
The default is false, except linkgit:git-clone[1] or linkgit:git-init[1]
will probe and set core.ignoreCase true if appropriate when the repository
is created.

core.precomposeUnicode::
	This option is only used by Mac OS implementation of Git.
	When core.precomposeUnicode=true, Git reverts the unicode decomposition
	of filenames done by Mac OS. This is useful when sharing a repository
	between Mac OS and Linux or Windows.
	(Git for Windows 1.7.10 or higher is needed, or Git under cygwin 1.7).
	When false, file names are handled fully transparent by Git,
	which is backward compatible with older versions of Git.

core.protectHFS::
	If set to true, do not allow checkout of paths that would
	be considered equivalent to `.git` on an HFS+ filesystem.
	Defaults to `true` on Mac OS, and `false` elsewhere.

core.protectNTFS::
	If set to true, do not allow checkout of paths that would
	cause problems with the NTFS filesystem, e.g. conflict with
	8.3 "short" names.
	Defaults to `true` on Windows, and `false` elsewhere.

core.fsmonitor::
	If set, the value of this variable is used as a command which
	will identify all files that may have changed since the
	requested date/time. This information is used to speed up git by
	avoiding unnecessary processing of files that have not changed.
	See the "fsmonitor-watchman" section of linkgit:githooks[5].

core.trustctime::
	If false, the ctime differences between the index and the
	working tree are ignored; useful when the inode change time
	is regularly modified by something outside Git (file system
	crawlers and some backup systems).
	See linkgit:git-update-index[1]. True by default.

core.splitIndex::
	If true, the split-index feature of the index will be used.
	See linkgit:git-update-index[1]. False by default.

core.untrackedCache::
	Determines what to do about the untracked cache feature of the
	index. It will be kept, if this variable is unset or set to
	`keep`. It will automatically be added if set to `true`. And
	it will automatically be removed, if set to `false`. Before
	setting it to `true`, you should check that mtime is working
	properly on your system.
	See linkgit:git-update-index[1]. `keep` by default.

core.checkStat::
	Determines which stat fields to match between the index
	and work tree. The user can set this to 'default' or
	'minimal'. Default (or explicitly 'default'), is to check
	all fields, including the sub-second part of mtime and ctime.

core.quotePath::
	Commands that output paths (e.g. 'ls-files', 'diff'), will
	quote "unusual" characters in the pathname by enclosing the
	pathname in double-quotes and escaping those characters with
	backslashes in the same way C escapes control characters (e.g.
	`\t` for TAB, `\n` for LF, `\\` for backslash) or bytes with
	values larger than 0x80 (e.g. octal `\302\265` for "micro" in
	UTF-8).  If this variable is set to false, bytes higher than
	0x80 are not considered "unusual" any more. Double-quotes,
	backslash and control characters are always escaped regardless
	of the setting of this variable.  A simple space character is
	not considered "unusual".  Many commands can output pathnames
	completely verbatim using the `-z` option. The default value
	is true.

core.eol::
	Sets the line ending type to use in the working directory for
	files that have the `text` property set when core.autocrlf is false.
	Alternatives are 'lf', 'crlf' and 'native', which uses the platform's
	native line ending.  The default value is `native`.  See
	linkgit:gitattributes[5] for more information on end-of-line
	conversion.

core.safecrlf::
	If true, makes Git check if converting `CRLF` is reversible when
	end-of-line conversion is active.  Git will verify if a command
	modifies a file in the work tree either directly or indirectly.
	For example, committing a file followed by checking out the
	same file should yield the original file in the work tree.  If
	this is not the case for the current setting of
	`core.autocrlf`, Git will reject the file.  The variable can
	be set to "warn", in which case Git will only warn about an
	irreversible conversion but continue the operation.
+
CRLF conversion bears a slight chance of corrupting data.
When it is enabled, Git will convert CRLF to LF during commit and LF to
CRLF during checkout.  A file that contains a mixture of LF and
CRLF before the commit cannot be recreated by Git.  For text
files this is the right thing to do: it corrects line endings
such that we have only LF line endings in the repository.
But for binary files that are accidentally classified as text the
conversion can corrupt data.
+
If you recognize such corruption early you can easily fix it by
setting the conversion type explicitly in .gitattributes.  Right
after committing you still have the original file in your work
tree and this file is not yet corrupted.  You can explicitly tell
Git that this file is binary and Git will handle the file
appropriately.
+
Unfortunately, the desired effect of cleaning up text files with
mixed line endings and the undesired effect of corrupting binary
files cannot be distinguished.  In both cases CRLFs are removed
in an irreversible way.  For text files this is the right thing
to do because CRLFs are line endings, while for binary files
converting CRLFs corrupts data.
+
Note, this safety check does not mean that a checkout will generate a
file identical to the original file for a different setting of
`core.eol` and `core.autocrlf`, but only for the current one.  For
example, a text file with `LF` would be accepted with `core.eol=lf`
and could later be checked out with `core.eol=crlf`, in which case the
resulting file would contain `CRLF`, although the original file
contained `LF`.  However, in both work trees the line endings would be
consistent, that is either all `LF` or all `CRLF`, but never mixed.  A
file with mixed line endings would be reported by the `core.safecrlf`
mechanism.

core.autocrlf::
	Setting this variable to "true" is the same as setting
	the `text` attribute to "auto" on all files and core.eol to "crlf".
	Set to true if you want to have `CRLF` line endings in your
	working directory and the repository has LF line endings.
	This variable can be set to 'input',
	in which case no output conversion is performed.

core.symlinks::
	If false, symbolic links are checked out as small plain files that
	contain the link text. linkgit:git-update-index[1] and
	linkgit:git-add[1] will not change the recorded type to regular
	file. Useful on filesystems like FAT that do not support
	symbolic links.
+
The default is true, except linkgit:git-clone[1] or linkgit:git-init[1]
will probe and set core.symlinks false if appropriate when the repository
is created.

core.gitProxy::
	A "proxy command" to execute (as 'command host port') instead
	of establishing direct connection to the remote server when
	using the Git protocol for fetching. If the variable value is
	in the "COMMAND for DOMAIN" format, the command is applied only
	on hostnames ending with the specified domain string. This variable
	may be set multiple times and is matched in the given order;
	the first match wins.
+
Can be overridden by the `GIT_PROXY_COMMAND` environment variable
(which always applies universally, without the special "for"
handling).
+
The special string `none` can be used as the proxy command to
specify that no proxy be used for a given domain pattern.
This is useful for excluding servers inside a firewall from
proxy use, while defaulting to a common proxy for external domains.

core.sshCommand::
	If this variable is set, `git fetch` and `git push` will
	use the specified command instead of `ssh` when they need to
	connect to a remote system. The command is in the same form as
	the `GIT_SSH_COMMAND` environment variable and is overridden
	when the environment variable is set.

core.ignoreStat::
	If true, Git will avoid using lstat() calls to detect if files have
	changed by setting the "assume-unchanged" bit for those tracked files
	which it has updated identically in both the index and working tree.
+
When files are modified outside of Git, the user will need to stage
the modified files explicitly (e.g. see 'Examples' section in
linkgit:git-update-index[1]).
Git will not normally detect changes to those files.
+
This is useful on systems where lstat() calls are very slow, such as
CIFS/Microsoft Windows.
+
False by default.

core.preferSymlinkRefs::
	Instead of the default "symref" format for HEAD
	and other symbolic reference files, use symbolic links.
	This is sometimes needed to work with old scripts that
	expect HEAD to be a symbolic link.

core.bare::
	If true this repository is assumed to be 'bare' and has no
	working directory associated with it.  If this is the case a
	number of commands that require a working directory will be
	disabled, such as linkgit:git-add[1] or linkgit:git-merge[1].
+
This setting is automatically guessed by linkgit:git-clone[1] or
linkgit:git-init[1] when the repository was created.  By default a
repository that ends in "/.git" is assumed to be not bare (bare =
false), while all other repositories are assumed to be bare (bare
= true).

core.worktree::
	Set the path to the root of the working tree.
	If `GIT_COMMON_DIR` environment variable is set, core.worktree
	is ignored and not used for determining the root of working tree.
	This can be overridden by the `GIT_WORK_TREE` environment
	variable and the `--work-tree` command-line option.
	The value can be an absolute path or relative to the path to
	the .git directory, which is either specified by --git-dir
	or GIT_DIR, or automatically discovered.
	If --git-dir or GIT_DIR is specified but none of
	--work-tree, GIT_WORK_TREE and core.worktree is specified,
	the current working directory is regarded as the top level
	of your working tree.
+
Note that this variable is honored even when set in a configuration
file in a ".git" subdirectory of a directory and its value differs
from the latter directory (e.g. "/path/to/.git/config" has
core.worktree set to "/different/path"), which is most likely a
misconfiguration.  Running Git commands in the "/path/to" directory will
still use "/different/path" as the root of the work tree and can cause
confusion unless you know what you are doing (e.g. you are creating a
read-only snapshot of the same index to a location different from the
repository's usual working tree).

core.logAllRefUpdates::
	Enable the reflog. Updates to a ref <ref> is logged to the file
	"`$GIT_DIR/logs/<ref>`", by appending the new and old
	SHA-1, the date/time and the reason of the update, but
	only when the file exists.  If this configuration
	variable is set to `true`, missing "`$GIT_DIR/logs/<ref>`"
	file is automatically created for branch heads (i.e. under
	`refs/heads/`), remote refs (i.e. under `refs/remotes/`),
	note refs (i.e. under `refs/notes/`), and the symbolic ref `HEAD`.
	If it is set to `always`, then a missing reflog is automatically
	created for any ref under `refs/`.
+
This information can be used to determine what commit
was the tip of a branch "2 days ago".
+
This value is true by default in a repository that has
a working directory associated with it, and false by
default in a bare repository.

core.repositoryFormatVersion::
	Internal variable identifying the repository format and layout
	version.

core.sharedRepository::
	When 'group' (or 'true'), the repository is made shareable between
	several users in a group (making sure all the files and objects are
	group-writable). When 'all' (or 'world' or 'everybody'), the
	repository will be readable by all users, additionally to being
	group-shareable. When 'umask' (or 'false'), Git will use permissions
	reported by umask(2). When '0xxx', where '0xxx' is an octal number,
	files in the repository will have this mode value. '0xxx' will override
	user's umask value (whereas the other options will only override
	requested parts of the user's umask value). Examples: '0660' will make
	the repo read/write-able for the owner and group, but inaccessible to
	others (equivalent to 'group' unless umask is e.g. '0022'). '0640' is a
	repository that is group-readable but not group-writable.
	See linkgit:git-init[1]. False by default.

core.warnAmbiguousRefs::
	If true, Git will warn you if the ref name you passed it is ambiguous
	and might match multiple refs in the repository. True by default.

core.compression::
	An integer -1..9, indicating a default compression level.
	-1 is the zlib default. 0 means no compression,
	and 1..9 are various speed/size tradeoffs, 9 being slowest.
	If set, this provides a default to other compression variables,
	such as `core.looseCompression` and `pack.compression`.

core.looseCompression::
	An integer -1..9, indicating the compression level for objects that
	are not in a pack file. -1 is the zlib default. 0 means no
	compression, and 1..9 are various speed/size tradeoffs, 9 being
	slowest.  If not set,  defaults to core.compression.  If that is
	not set,  defaults to 1 (best speed).

core.packedGitWindowSize::
	Number of bytes of a pack file to map into memory in a
	single mapping operation.  Larger window sizes may allow
	your system to process a smaller number of large pack files
	more quickly.  Smaller window sizes will negatively affect
	performance due to increased calls to the operating system's
	memory manager, but may improve performance when accessing
	a large number of large pack files.
+
Default is 1 MiB if NO_MMAP was set at compile time, otherwise 32
MiB on 32 bit platforms and 1 GiB on 64 bit platforms.  This should
be reasonable for all users/operating systems.  You probably do
not need to adjust this value.
+
Common unit suffixes of 'k', 'm', or 'g' are supported.

core.packedGitLimit::
	Maximum number of bytes to map simultaneously into memory
	from pack files.  If Git needs to access more than this many
	bytes at once to complete an operation it will unmap existing
	regions to reclaim virtual address space within the process.
+
Default is 256 MiB on 32 bit platforms and 32 TiB (effectively
unlimited) on 64 bit platforms.
This should be reasonable for all users/operating systems, except on
the largest projects.  You probably do not need to adjust this value.
+
Common unit suffixes of 'k', 'm', or 'g' are supported.

core.deltaBaseCacheLimit::
	Maximum number of bytes to reserve for caching base objects
	that may be referenced by multiple deltified objects.  By storing the
	entire decompressed base objects in a cache Git is able
	to avoid unpacking and decompressing frequently used base
	objects multiple times.
+
Default is 96 MiB on all platforms.  This should be reasonable
for all users/operating systems, except on the largest projects.
You probably do not need to adjust this value.
+
Common unit suffixes of 'k', 'm', or 'g' are supported.

core.bigFileThreshold::
	Files larger than this size are stored deflated, without
	attempting delta compression.  Storing large files without
	delta compression avoids excessive memory usage, at the
	slight expense of increased disk usage. Additionally files
	larger than this size are always treated as binary.
+
Default is 512 MiB on all platforms.  This should be reasonable
for most projects as source code and other text files can still
be delta compressed, but larger binary media files won't be.
+
Common unit suffixes of 'k', 'm', or 'g' are supported.

core.excludesFile::
	Specifies the pathname to the file that contains patterns to
	describe paths that are not meant to be tracked, in addition
	to '.gitignore' (per-directory) and '.git/info/exclude'.
	Defaults to `$XDG_CONFIG_HOME/git/ignore`.
	If `$XDG_CONFIG_HOME` is either not set or empty, `$HOME/.config/git/ignore`
	is used instead. See linkgit:gitignore[5].

core.askPass::
	Some commands (e.g. svn and http interfaces) that interactively
	ask for a password can be told to use an external program given
	via the value of this variable. Can be overridden by the `GIT_ASKPASS`
	environment variable. If not set, fall back to the value of the
	`SSH_ASKPASS` environment variable or, failing that, a simple password
	prompt. The external program shall be given a suitable prompt as
	command-line argument and write the password on its STDOUT.

core.attributesFile::
	In addition to '.gitattributes' (per-directory) and
	'.git/info/attributes', Git looks into this file for attributes
	(see linkgit:gitattributes[5]). Path expansions are made the same
	way as for `core.excludesFile`. Its default value is
	`$XDG_CONFIG_HOME/git/attributes`. If `$XDG_CONFIG_HOME` is either not
	set or empty, `$HOME/.config/git/attributes` is used instead.

core.hooksPath::
	By default Git will look for your hooks in the
	'$GIT_DIR/hooks' directory. Set this to different path,
	e.g. '/etc/git/hooks', and Git will try to find your hooks in
	that directory, e.g. '/etc/git/hooks/pre-receive' instead of
	in '$GIT_DIR/hooks/pre-receive'.
+
The path can be either absolute or relative. A relative path is
taken as relative to the directory where the hooks are run (see
the "DESCRIPTION" section of linkgit:githooks[5]).
+
This configuration variable is useful in cases where you'd like to
centrally configure your Git hooks instead of configuring them on a
per-repository basis, or as a more flexible and centralized
alternative to having an `init.templateDir` where you've changed
default hooks.

core.editor::
	Commands such as `commit` and `tag` that let you edit
	messages by launching an editor use the value of this
	variable when it is set, and the environment variable
	`GIT_EDITOR` is not set.  See linkgit:git-var[1].

core.commentChar::
	Commands such as `commit` and `tag` that let you edit
	messages consider a line that begins with this character
	commented, and removes them after the editor returns
	(default '#').
+
If set to "auto", `git-commit` would select a character that is not
the beginning character of any line in existing commit messages.

core.filesRefLockTimeout::
	The length of time, in milliseconds, to retry when trying to
	lock an individual reference. Value 0 means not to retry at
	all; -1 means to try indefinitely. Default is 100 (i.e.,
	retry for 100ms).

core.packedRefsTimeout::
	The length of time, in milliseconds, to retry when trying to
	lock the `packed-refs` file. Value 0 means not to retry at
	all; -1 means to try indefinitely. Default is 1000 (i.e.,
	retry for 1 second).

sequence.editor::
	Text editor used by `git rebase -i` for editing the rebase instruction file.
	The value is meant to be interpreted by the shell when it is used.
	It can be overridden by the `GIT_SEQUENCE_EDITOR` environment variable.
	When not configured the default commit message editor is used instead.

core.pager::
	Text viewer for use by Git commands (e.g., 'less').  The value
	is meant to be interpreted by the shell.  The order of preference
	is the `$GIT_PAGER` environment variable, then `core.pager`
	configuration, then `$PAGER`, and then the default chosen at
	compile time (usually 'less').
+
When the `LESS` environment variable is unset, Git sets it to `FRX`
(if `LESS` environment variable is set, Git does not change it at
all).  If you want to selectively override Git's default setting
for `LESS`, you can set `core.pager` to e.g. `less -S`.  This will
be passed to the shell by Git, which will translate the final
command to `LESS=FRX less -S`. The environment does not set the
`S` option but the command line does, instructing less to truncate
long lines. Similarly, setting `core.pager` to `less -+F` will
deactivate the `F` option specified by the environment from the
command-line, deactivating the "quit if one screen" behavior of
`less`.  One can specifically activate some flags for particular
commands: for example, setting `pager.blame` to `less -S` enables
line truncation only for `git blame`.
+
Likewise, when the `LV` environment variable is unset, Git sets it
to `-c`.  You can override this setting by exporting `LV` with
another value or setting `core.pager` to `lv +c`.

core.whitespace::
	A comma separated list of common whitespace problems to
	notice.  'git diff' will use `color.diff.whitespace` to
	highlight them, and 'git apply --whitespace=error' will
	consider them as errors.  You can prefix `-` to disable
	any of them (e.g. `-trailing-space`):
+
* `blank-at-eol` treats trailing whitespaces at the end of the line
  as an error (enabled by default).
* `space-before-tab` treats a space character that appears immediately
  before a tab character in the initial indent part of the line as an
  error (enabled by default).
* `indent-with-non-tab` treats a line that is indented with space
  characters instead of the equivalent tabs as an error (not enabled by
  default).
* `tab-in-indent` treats a tab character in the initial indent part of
  the line as an error (not enabled by default).
* `blank-at-eof` treats blank lines added at the end of file as an error
  (enabled by default).
* `trailing-space` is a short-hand to cover both `blank-at-eol` and
  `blank-at-eof`.
* `cr-at-eol` treats a carriage-return at the end of line as
  part of the line terminator, i.e. with it, `trailing-space`
  does not trigger if the character before such a carriage-return
  is not a whitespace (not enabled by default).
* `tabwidth=<n>` tells how many character positions a tab occupies; this
  is relevant for `indent-with-non-tab` and when Git fixes `tab-in-indent`
  errors. The default tab width is 8. Allowed values are 1 to 63.

core.fsyncObjectFiles::
	This boolean will enable 'fsync()' when writing object files.
+
This is a total waste of time and effort on a filesystem that orders
data writes properly, but can be useful for filesystems that do not use
journalling (traditional UNIX filesystems) or that only journal metadata
and not file contents (OS X's HFS+, or Linux ext3 with "data=writeback").

core.preloadIndex::
	Enable parallel index preload for operations like 'git diff'
+
This can speed up operations like 'git diff' and 'git status' especially
on filesystems like NFS that have weak caching semantics and thus
relatively high IO latencies.  When enabled, Git will do the
index comparison to the filesystem data in parallel, allowing
overlapping IO's.  Defaults to true.

core.createObject::
	You can set this to 'link', in which case a hardlink followed by
	a delete of the source are used to make sure that object creation
	will not overwrite existing objects.
+
On some file system/operating system combinations, this is unreliable.
Set this config setting to 'rename' there; However, This will remove the
check that makes sure that existing object files will not get overwritten.

core.notesRef::
	When showing commit messages, also show notes which are stored in
	the given ref.  The ref must be fully qualified.  If the given
	ref does not exist, it is not an error but means that no
	notes should be printed.
+
This setting defaults to "refs/notes/commits", and it can be overridden by
the `GIT_NOTES_REF` environment variable.  See linkgit:git-notes[1].

core.sparseCheckout::
	Enable "sparse checkout" feature. See section "Sparse checkout" in
	linkgit:git-read-tree[1] for more information.

core.abbrev::
	Set the length object names are abbreviated to.  If
	unspecified or set to "auto", an appropriate value is
	computed based on the approximate number of packed objects
	in your repository, which hopefully is enough for
	abbreviated object names to stay unique for some time.
	The minimum length is 4.

add.ignoreErrors::
add.ignore-errors (deprecated)::
	Tells 'git add' to continue adding files when some files cannot be
	added due to indexing errors. Equivalent to the `--ignore-errors`
	option of linkgit:git-add[1].  `add.ignore-errors` is deprecated,
	as it does not follow the usual naming convention for configuration
	variables.

alias.*::
	Command aliases for the linkgit:git[1] command wrapper - e.g.
	after defining "alias.last = cat-file commit HEAD", the invocation
	"git last" is equivalent to "git cat-file commit HEAD". To avoid
	confusion and troubles with script usage, aliases that
	hide existing Git commands are ignored. Arguments are split by
	spaces, the usual shell quoting and escaping is supported.
	A quote pair or a backslash can be used to quote them.
+
If the alias expansion is prefixed with an exclamation point,
it will be treated as a shell command.  For example, defining
"alias.new = !gitk --all --not ORIG_HEAD", the invocation
"git new" is equivalent to running the shell command
"gitk --all --not ORIG_HEAD".  Note that shell commands will be
executed from the top-level directory of a repository, which may
not necessarily be the current directory.
`GIT_PREFIX` is set as returned by running 'git rev-parse --show-prefix'
from the original current directory. See linkgit:git-rev-parse[1].

am.keepcr::
	If true, git-am will call git-mailsplit for patches in mbox format
	with parameter `--keep-cr`. In this case git-mailsplit will
	not remove `\r` from lines ending with `\r\n`. Can be overridden
	by giving `--no-keep-cr` from the command line.
	See linkgit:git-am[1], linkgit:git-mailsplit[1].

am.threeWay::
	By default, `git am` will fail if the patch does not apply cleanly. When
	set to true, this setting tells `git am` to fall back on 3-way merge if
	the patch records the identity of blobs it is supposed to apply to and
	we have those blobs available locally (equivalent to giving the `--3way`
	option from the command line). Defaults to `false`.
	See linkgit:git-am[1].

apply.ignoreWhitespace::
	When set to 'change', tells 'git apply' to ignore changes in
	whitespace, in the same way as the `--ignore-space-change`
	option.
	When set to one of: no, none, never, false tells 'git apply' to
	respect all whitespace differences.
	See linkgit:git-apply[1].

apply.whitespace::
	Tells 'git apply' how to handle whitespaces, in the same way
	as the `--whitespace` option. See linkgit:git-apply[1].

blame.showRoot::
	Do not treat root commits as boundaries in linkgit:git-blame[1].
	This option defaults to false.

blame.blankBoundary::
	Show blank commit object name for boundary commits in
	linkgit:git-blame[1]. This option defaults to false.

blame.showEmail::
	Show the author email instead of author name in linkgit:git-blame[1].
	This option defaults to false.

blame.date::
	Specifies the format used to output dates in linkgit:git-blame[1].
	If unset the iso format is used. For supported values,
	see the discussion of the `--date` option at linkgit:git-log[1].

branch.autoSetupMerge::
	Tells 'git branch' and 'git checkout' to set up new branches
	so that linkgit:git-pull[1] will appropriately merge from the
	starting point branch. Note that even if this option is not set,
	this behavior can be chosen per-branch using the `--track`
	and `--no-track` options. The valid settings are: `false` -- no
	automatic setup is done; `true` -- automatic setup is done when the
	starting point is a remote-tracking branch; `always` --
	automatic setup is done when the starting point is either a
	local branch or remote-tracking
	branch. This option defaults to true.

branch.autoSetupRebase::
	When a new branch is created with 'git branch' or 'git checkout'
	that tracks another branch, this variable tells Git to set
	up pull to rebase instead of merge (see "branch.<name>.rebase").
	When `never`, rebase is never automatically set to true.
	When `local`, rebase is set to true for tracked branches of
	other local branches.
	When `remote`, rebase is set to true for tracked branches of
	remote-tracking branches.
	When `always`, rebase will be set to true for all tracking
	branches.
	See "branch.autoSetupMerge" for details on how to set up a
	branch to track another branch.
	This option defaults to never.

branch.<name>.remote::
	When on branch <name>, it tells 'git fetch' and 'git push'
	which remote to fetch from/push to.  The remote to push to
	may be overridden with `remote.pushDefault` (for all branches).
	The remote to push to, for the current branch, may be further
	overridden by `branch.<name>.pushRemote`.  If no remote is
	configured, or if you are not on any branch, it defaults to
	`origin` for fetching and `remote.pushDefault` for pushing.
	Additionally, `.` (a period) is the current local repository
	(a dot-repository), see `branch.<name>.merge`'s final note below.

branch.<name>.pushRemote::
	When on branch <name>, it overrides `branch.<name>.remote` for
	pushing.  It also overrides `remote.pushDefault` for pushing
	from branch <name>.  When you pull from one place (e.g. your
	upstream) and push to another place (e.g. your own publishing
	repository), you would want to set `remote.pushDefault` to
	specify the remote to push to for all branches, and use this
	option to override it for a specific branch.

branch.<name>.merge::
	Defines, together with branch.<name>.remote, the upstream branch
	for the given branch. It tells 'git fetch'/'git pull'/'git rebase' which
	branch to merge and can also affect 'git push' (see push.default).
	When in branch <name>, it tells 'git fetch' the default
	refspec to be marked for merging in FETCH_HEAD. The value is
	handled like the remote part of a refspec, and must match a
	ref which is fetched from the remote given by
	"branch.<name>.remote".
	The merge information is used by 'git pull' (which at first calls
	'git fetch') to lookup the default branch for merging. Without
	this option, 'git pull' defaults to merge the first refspec fetched.
	Specify multiple values to get an octopus merge.
	If you wish to setup 'git pull' so that it merges into <name> from
	another branch in the local repository, you can point
	branch.<name>.merge to the desired branch, and use the relative path
	setting `.` (a period) for branch.<name>.remote.

branch.<name>.mergeOptions::
	Sets default options for merging into branch <name>. The syntax and
	supported options are the same as those of linkgit:git-merge[1], but
	option values containing whitespace characters are currently not
	supported.

branch.<name>.rebase::
	When true, rebase the branch <name> on top of the fetched branch,
	instead of merging the default branch from the default remote when
	"git pull" is run. See "pull.rebase" for doing this in a non
	branch-specific manner.
+
When preserve, also pass `--preserve-merges` along to 'git rebase'
so that locally committed merge commits will not be flattened
by running 'git pull'.
+
When the value is `interactive`, the rebase is run in interactive mode.
+
*NOTE*: this is a possibly dangerous operation; do *not* use
it unless you understand the implications (see linkgit:git-rebase[1]
for details).

branch.<name>.description::
	Branch description, can be edited with
	`git branch --edit-description`. Branch description is
	automatically added in the format-patch cover letter or
	request-pull summary.

browser.<tool>.cmd::
	Specify the command to invoke the specified browser. The
	specified command is evaluated in shell with the URLs passed
	as arguments. (See linkgit:git-web{litdd}browse[1].)

browser.<tool>.path::
	Override the path for the given tool that may be used to
	browse HTML help (see `-w` option in linkgit:git-help[1]) or a
	working repository in gitweb (see linkgit:git-instaweb[1]).

clean.requireForce::
	A boolean to make git-clean do nothing unless given -f,
	-i or -n.   Defaults to true.

color.branch::
	A boolean to enable/disable color in the output of
	linkgit:git-branch[1]. May be set to `always`,
	`false` (or `never`) or `auto` (or `true`), in which case colors are used
	only when the output is to a terminal. If unset, then the
	value of `color.ui` is used (`auto` by default).

color.branch.<slot>::
	Use customized color for branch coloration. `<slot>` is one of
	`current` (the current branch), `local` (a local branch),
	`remote` (a remote-tracking branch in refs/remotes/),
	`upstream` (upstream tracking branch), `plain` (other
	refs).

color.diff::
	Whether to use ANSI escape sequences to add color to patches.
	If this is set to `always`, linkgit:git-diff[1],
	linkgit:git-log[1], and linkgit:git-show[1] will use color
	for all patches.  If it is set to `true` or `auto`, those
	commands will only use color when output is to the terminal.
	If unset, then the value of `color.ui` is used (`auto` by
	default).
+
This does not affect linkgit:git-format-patch[1] or the
'git-diff-{asterisk}' plumbing commands.  Can be overridden on the
command line with the `--color[=<when>]` option.

diff.colorMoved::
	If set to either a valid `<mode>` or a true value, moved lines
	in a diff are colored differently, for details of valid modes
	see '--color-moved' in linkgit:git-diff[1]. If simply set to
	true the default color mode will be used. When set to false,
	moved lines are not colored.

color.diff.<slot>::
	Use customized color for diff colorization.  `<slot>` specifies
	which part of the patch to use the specified color, and is one
	of `context` (context text - `plain` is a historical synonym),
	`meta` (metainformation), `frag`
	(hunk header), 'func' (function in hunk header), `old` (removed lines),
	`new` (added lines), `commit` (commit headers), `whitespace`
	(highlighting whitespace errors), `oldMoved` (deleted lines),
	`newMoved` (added lines), `oldMovedDimmed`, `oldMovedAlternative`,
	`oldMovedAlternativeDimmed`, `newMovedDimmed`, `newMovedAlternative`
	and `newMovedAlternativeDimmed` (See the '<mode>'
	setting of '--color-moved' in linkgit:git-diff[1] for details).

color.decorate.<slot>::
	Use customized color for 'git log --decorate' output.  `<slot>` is one
	of `branch`, `remoteBranch`, `tag`, `stash` or `HEAD` for local
	branches, remote-tracking branches, tags, stash and HEAD, respectively.

color.grep::
	When set to `always`, always highlight matches.  When `false` (or
	`never`), never.  When set to `true` or `auto`, use color only
	when the output is written to the terminal.  If unset, then the
	value of `color.ui` is used (`auto` by default).

color.grep.<slot>::
	Use customized color for grep colorization.  `<slot>` specifies which
	part of the line to use the specified color, and is one of
+
--
`context`;;
	non-matching text in context lines (when using `-A`, `-B`, or `-C`)
`filename`;;
	filename prefix (when not using `-h`)
`function`;;
	function name lines (when using `-p`)
`linenumber`;;
	line number prefix (when using `-n`)
`match`;;
	matching text (same as setting `matchContext` and `matchSelected`)
`matchContext`;;
	matching text in context lines
`matchSelected`;;
	matching text in selected lines
`selected`;;
	non-matching text in selected lines
`separator`;;
	separators between fields on a line (`:`, `-`, and `=`)
	and between hunks (`--`)
--

color.interactive::
	When set to `always`, always use colors for interactive prompts
	and displays (such as those used by "git-add --interactive" and
	"git-clean --interactive"). When false (or `never`), never.
	When set to `true` or `auto`, use colors only when the output is
	to the terminal. If unset, then the value of `color.ui` is
	used (`auto` by default).

color.interactive.<slot>::
	Use customized color for 'git add --interactive' and 'git clean
	--interactive' output. `<slot>` may be `prompt`, `header`, `help`
	or `error`, for four distinct types of normal output from
	interactive commands.

color.pager::
	A boolean to enable/disable colored output when the pager is in
	use (default is true).

color.showBranch::
	A boolean to enable/disable color in the output of
	linkgit:git-show-branch[1]. May be set to `always`,
	`false` (or `never`) or `auto` (or `true`), in which case colors are used
	only when the output is to a terminal. If unset, then the
	value of `color.ui` is used (`auto` by default).

color.status::
	A boolean to enable/disable color in the output of
	linkgit:git-status[1]. May be set to `always`,
	`false` (or `never`) or `auto` (or `true`), in which case colors are used
	only when the output is to a terminal. If unset, then the
	value of `color.ui` is used (`auto` by default).

color.status.<slot>::
	Use customized color for status colorization. `<slot>` is
	one of `header` (the header text of the status message),
	`added` or `updated` (files which are added but not committed),
	`changed` (files which are changed but not added in the index),
	`untracked` (files which are not tracked by Git),
	`branch` (the current branch),
	`nobranch` (the color the 'no branch' warning is shown in, defaulting
	to red),
	`localBranch` or `remoteBranch` (the local and remote branch names,
	respectively, when branch and tracking information is displayed in the
	status short-format), or
	`unmerged` (files which have unmerged changes).

color.ui::
	This variable determines the default value for variables such
	as `color.diff` and `color.grep` that control the use of color
	per command family. Its scope will expand as more commands learn
	configuration to set a default for the `--color` option.  Set it
	to `false` or `never` if you prefer Git commands not to use
	color unless enabled explicitly with some other configuration
	or the `--color` option. Set it to `always` if you want all
	output not intended for machine consumption to use color, to
	`true` or `auto` (this is the default since Git 1.8.4) if you
	want such output to use color when written to the terminal.

column.ui::
	Specify whether supported commands should output in columns.
	This variable consists of a list of tokens separated by spaces
	or commas:
+
These options control when the feature should be enabled
(defaults to 'never'):
+
--
`always`;;
	always show in columns
`never`;;
	never show in columns
`auto`;;
	show in columns if the output is to the terminal
--
+
These options control layout (defaults to 'column').  Setting any
of these implies 'always' if none of 'always', 'never', or 'auto' are
specified.
+
--
`column`;;
	fill columns before rows
`row`;;
	fill rows before columns
`plain`;;
	show in one column
--
+
Finally, these options can be combined with a layout option (defaults
to 'nodense'):
+
--
`dense`;;
	make unequal size columns to utilize more space
`nodense`;;
	make equal size columns
--

column.branch::
	Specify whether to output branch listing in `git branch` in columns.
	See `column.ui` for details.

column.clean::
	Specify the layout when list items in `git clean -i`, which always
	shows files and directories in columns. See `column.ui` for details.

column.status::
	Specify whether to output untracked files in `git status` in columns.
	See `column.ui` for details.

column.tag::
	Specify whether to output tag listing in `git tag` in columns.
	See `column.ui` for details.

commit.cleanup::
	This setting overrides the default of the `--cleanup` option in
	`git commit`. See linkgit:git-commit[1] for details. Changing the
	default can be useful when you always want to keep lines that begin
	with comment character `#` in your log message, in which case you
	would do `git config commit.cleanup whitespace` (note that you will
	have to remove the help lines that begin with `#` in the commit log
	template yourself, if you do this).

commit.gpgSign::

	A boolean to specify whether all commits should be GPG signed.
	Use of this option when doing operations such as rebase can
	result in a large number of commits being signed. It may be
	convenient to use an agent to avoid typing your GPG passphrase
	several times.

commit.status::
	A boolean to enable/disable inclusion of status information in the
	commit message template when using an editor to prepare the commit
	message.  Defaults to true.

commit.template::
	Specify the pathname of a file to use as the template for
	new commit messages.

commit.verbose::
	A boolean or int to specify the level of verbose with `git commit`.
	See linkgit:git-commit[1].

credential.helper::
	Specify an external helper to be called when a username or
	password credential is needed; the helper may consult external
	storage to avoid prompting the user for the credentials. Note
	that multiple helpers may be defined. See linkgit:gitcredentials[7]
	for details.

credential.useHttpPath::
	When acquiring credentials, consider the "path" component of an http
	or https URL to be important. Defaults to false. See
	linkgit:gitcredentials[7] for more information.

credential.username::
	If no username is set for a network authentication, use this username
	by default. See credential.<context>.* below, and
	linkgit:gitcredentials[7].

credential.<url>.*::
	Any of the credential.* options above can be applied selectively to
	some credentials. For example "credential.https://example.com.username"
	would set the default username only for https connections to
	example.com. See linkgit:gitcredentials[7] for details on how URLs are
	matched.

credentialCache.ignoreSIGHUP::
	Tell git-credential-cache--daemon to ignore SIGHUP, instead of quitting.

include::diff-config.txt[]

difftool.<tool>.path::
	Override the path for the given tool.  This is useful in case
	your tool is not in the PATH.

difftool.<tool>.cmd::
	Specify the command to invoke the specified diff tool.
	The specified command is evaluated in shell with the following
	variables available:  'LOCAL' is set to the name of the temporary
	file containing the contents of the diff pre-image and 'REMOTE'
	is set to the name of the temporary file containing the contents
	of the diff post-image.

difftool.prompt::
	Prompt before each invocation of the diff tool.

fastimport.unpackLimit::
	If the number of objects imported by linkgit:git-fast-import[1]
	is below this limit, then the objects will be unpacked into
	loose object files.  However if the number of imported objects
	equals or exceeds this limit then the pack will be stored as a
	pack.  Storing the pack from a fast-import can make the import
	operation complete faster, especially on slow filesystems.  If
	not set, the value of `transfer.unpackLimit` is used instead.

fetch.recurseSubmodules::
	This option can be either set to a boolean value or to 'on-demand'.
	Setting it to a boolean changes the behavior of fetch and pull to
	unconditionally recurse into submodules when set to true or to not
	recurse at all when set to false. When set to 'on-demand' (the default
	value), fetch and pull will only recurse into a populated submodule
	when its superproject retrieves a commit that updates the submodule's
	reference.

fetch.fsckObjects::
	If it is set to true, git-fetch-pack will check all fetched
	objects. It will abort in the case of a malformed object or a
	broken link. The result of an abort are only dangling objects.
	Defaults to false. If not set, the value of `transfer.fsckObjects`
	is used instead.

fetch.unpackLimit::
	If the number of objects fetched over the Git native
	transfer is below this
	limit, then the objects will be unpacked into loose object
	files. However if the number of received objects equals or
	exceeds this limit then the received pack will be stored as
	a pack, after adding any missing delta bases.  Storing the
	pack from a push can make the push operation complete faster,
	especially on slow filesystems.  If not set, the value of
	`transfer.unpackLimit` is used instead.

fetch.prune::
	If true, fetch will automatically behave as if the `--prune`
	option was given on the command line.  See also `remote.<name>.prune`.

fetch.output::
	Control how ref update status is printed. Valid values are
	`full` and `compact`. Default value is `full`. See section
	OUTPUT in linkgit:git-fetch[1] for detail.

format.attach::
	Enable multipart/mixed attachments as the default for
	'format-patch'.  The value can also be a double quoted string
	which will enable attachments as the default and set the
	value as the boundary.  See the --attach option in
	linkgit:git-format-patch[1].

format.from::
	Provides the default value for the `--from` option to format-patch.
	Accepts a boolean value, or a name and email address.  If false,
	format-patch defaults to `--no-from`, using commit authors directly in
	the "From:" field of patch mails.  If true, format-patch defaults to
	`--from`, using your committer identity in the "From:" field of patch
	mails and including a "From:" field in the body of the patch mail if
	different.  If set to a non-boolean value, format-patch uses that
	value instead of your committer identity.  Defaults to false.

format.numbered::
	A boolean which can enable or disable sequence numbers in patch
	subjects.  It defaults to "auto" which enables it only if there
	is more than one patch.  It can be enabled or disabled for all
	messages by setting it to "true" or "false".  See --numbered
	option in linkgit:git-format-patch[1].

format.headers::
	Additional email headers to include in a patch to be submitted
	by mail.  See linkgit:git-format-patch[1].

format.to::
format.cc::
	Additional recipients to include in a patch to be submitted
	by mail.  See the --to and --cc options in
	linkgit:git-format-patch[1].

format.subjectPrefix::
	The default for format-patch is to output files with the '[PATCH]'
	subject prefix. Use this variable to change that prefix.

format.signature::
	The default for format-patch is to output a signature containing
	the Git version number. Use this variable to change that default.
	Set this variable to the empty string ("") to suppress
	signature generation.

format.signatureFile::
	Works just like format.signature except the contents of the
	file specified by this variable will be used as the signature.

format.suffix::
	The default for format-patch is to output files with the suffix
	`.patch`. Use this variable to change that suffix (make sure to
	include the dot if you want it).

format.pretty::
	The default pretty format for log/show/whatchanged command,
	See linkgit:git-log[1], linkgit:git-show[1],
	linkgit:git-whatchanged[1].

format.thread::
	The default threading style for 'git format-patch'.  Can be
	a boolean value, or `shallow` or `deep`.  `shallow` threading
	makes every mail a reply to the head of the series,
	where the head is chosen from the cover letter, the
	`--in-reply-to`, and the first patch mail, in this order.
	`deep` threading makes every mail a reply to the previous one.
	A true boolean value is the same as `shallow`, and a false
	value disables threading.

format.signOff::
	A boolean value which lets you enable the `-s/--signoff` option of
	format-patch by default. *Note:* Adding the Signed-off-by: line to a
	patch should be a conscious act and means that you certify you have
	the rights to submit this work under the same open source license.
	Please see the 'SubmittingPatches' document for further discussion.

format.coverLetter::
	A boolean that controls whether to generate a cover-letter when
	format-patch is invoked, but in addition can be set to "auto", to
	generate a cover-letter only when there's more than one patch.

format.outputDirectory::
	Set a custom directory to store the resulting files instead of the
	current working directory.

format.useAutoBase::
	A boolean value which lets you enable the `--base=auto` option of
	format-patch by default.

filter.<driver>.clean::
	The command which is used to convert the content of a worktree
	file to a blob upon checkin.  See linkgit:gitattributes[5] for
	details.

filter.<driver>.smudge::
	The command which is used to convert the content of a blob
	object to a worktree file upon checkout.  See
	linkgit:gitattributes[5] for details.

fsck.<msg-id>::
	Allows overriding the message type (error, warn or ignore) of a
	specific message ID such as `missingEmail`.
+
For convenience, fsck prefixes the error/warning with the message ID,
e.g.  "missingEmail: invalid author/committer line - missing email" means
that setting `fsck.missingEmail = ignore` will hide that issue.
+
This feature is intended to support working with legacy repositories
which cannot be repaired without disruptive changes.

fsck.skipList::
	The path to a sorted list of object names (i.e. one SHA-1 per
	line) that are known to be broken in a non-fatal way and should
	be ignored. This feature is useful when an established project
	should be accepted despite early commits containing errors that
	can be safely ignored such as invalid committer email addresses.
	Note: corrupt objects cannot be skipped with this setting.

gc.aggressiveDepth::
	The depth parameter used in the delta compression
	algorithm used by 'git gc --aggressive'.  This defaults
	to 50.

gc.aggressiveWindow::
	The window size parameter used in the delta compression
	algorithm used by 'git gc --aggressive'.  This defaults
	to 250.

gc.auto::
	When there are approximately more than this many loose
	objects in the repository, `git gc --auto` will pack them.
	Some Porcelain commands use this command to perform a
	light-weight garbage collection from time to time.  The
	default value is 6700.  Setting this to 0 disables it.

gc.autoPackLimit::
	When there are more than this many packs that are not
	marked with `*.keep` file in the repository, `git gc
	--auto` consolidates them into one larger pack.  The
	default	value is 50.  Setting this to 0 disables it.

gc.autoDetach::
	Make `git gc --auto` return immediately and run in background
	if the system supports it. Default is true.

gc.logExpiry::
	If the file gc.log exists, then `git gc --auto` won't run
	unless that file is more than 'gc.logExpiry' old.  Default is
	"1.day".  See `gc.pruneExpire` for more ways to specify its
	value.

gc.packRefs::
	Running `git pack-refs` in a repository renders it
	unclonable by Git versions prior to 1.5.1.2 over dumb
	transports such as HTTP.  This variable determines whether
	'git gc' runs `git pack-refs`. This can be set to `notbare`
	to enable it within all non-bare repos or it can be set to a
	boolean value.  The default is `true`.

gc.pruneExpire::
	When 'git gc' is run, it will call 'prune --expire 2.weeks.ago'.
	Override the grace period with this config variable.  The value
	"now" may be used to disable this grace period and always prune
	unreachable objects immediately, or "never" may be used to
	suppress pruning.  This feature helps prevent corruption when
	'git gc' runs concurrently with another process writing to the
	repository; see the "NOTES" section of linkgit:git-gc[1].

gc.worktreePruneExpire::
	When 'git gc' is run, it calls
	'git worktree prune --expire 3.months.ago'.
	This config variable can be used to set a different grace
	period. The value "now" may be used to disable the grace
	period and prune `$GIT_DIR/worktrees` immediately, or "never"
	may be used to suppress pruning.

gc.reflogExpire::
gc.<pattern>.reflogExpire::
	'git reflog expire' removes reflog entries older than
	this time; defaults to 90 days. The value "now" expires all
	entries immediately, and "never" suppresses expiration
	altogether. With "<pattern>" (e.g.
	"refs/stash") in the middle the setting applies only to
	the refs that match the <pattern>.

gc.reflogExpireUnreachable::
gc.<pattern>.reflogExpireUnreachable::
	'git reflog expire' removes reflog entries older than
	this time and are not reachable from the current tip;
	defaults to 30 days. The value "now" expires all entries
	immediately, and "never" suppresses expiration altogether.
	With "<pattern>" (e.g. "refs/stash")
	in the middle, the setting applies only to the refs that
	match the <pattern>.

gc.rerereResolved::
	Records of conflicted merge you resolved earlier are
	kept for this many days when 'git rerere gc' is run.
	You can also use more human-readable "1.month.ago", etc.
	The default is 60 days.  See linkgit:git-rerere[1].

gc.rerereUnresolved::
	Records of conflicted merge you have not resolved are
	kept for this many days when 'git rerere gc' is run.
	You can also use more human-readable "1.month.ago", etc.
	The default is 15 days.  See linkgit:git-rerere[1].

gitcvs.commitMsgAnnotation::
	Append this string to each commit message. Set to empty string
	to disable this feature. Defaults to "via git-CVS emulator".

gitcvs.enabled::
	Whether the CVS server interface is enabled for this repository.
	See linkgit:git-cvsserver[1].

gitcvs.logFile::
	Path to a log file where the CVS server interface well... logs
	various stuff. See linkgit:git-cvsserver[1].

gitcvs.usecrlfattr::
	If true, the server will look up the end-of-line conversion
	attributes for files to determine the `-k` modes to use. If
	the attributes force Git to treat a file as text,
	the `-k` mode will be left blank so CVS clients will
	treat it as text. If they suppress text conversion, the file
	will be set with '-kb' mode, which suppresses any newline munging
	the client might otherwise do. If the attributes do not allow
	the file type to be determined, then `gitcvs.allBinary` is
	used. See linkgit:gitattributes[5].

gitcvs.allBinary::
	This is used if `gitcvs.usecrlfattr` does not resolve
	the correct '-kb' mode to use. If true, all
	unresolved files are sent to the client in
	mode '-kb'. This causes the client to treat them
	as binary files, which suppresses any newline munging it
	otherwise might do. Alternatively, if it is set to "guess",
	then the contents of the file are examined to decide if
	it is binary, similar to `core.autocrlf`.

gitcvs.dbName::
	Database used by git-cvsserver to cache revision information
	derived from the Git repository. The exact meaning depends on the
	used database driver, for SQLite (which is the default driver) this
	is a filename. Supports variable substitution (see
	linkgit:git-cvsserver[1] for details). May not contain semicolons (`;`).
	Default: '%Ggitcvs.%m.sqlite'

gitcvs.dbDriver::
	Used Perl DBI driver. You can specify any available driver
	for this here, but it might not work. git-cvsserver is tested
	with 'DBD::SQLite', reported to work with 'DBD::Pg', and
	reported *not* to work with 'DBD::mysql'. Experimental feature.
	May not contain double colons (`:`). Default: 'SQLite'.
	See linkgit:git-cvsserver[1].

gitcvs.dbUser, gitcvs.dbPass::
	Database user and password. Only useful if setting `gitcvs.dbDriver`,
	since SQLite has no concept of database users and/or passwords.
	'gitcvs.dbUser' supports variable substitution (see
	linkgit:git-cvsserver[1] for details).

gitcvs.dbTableNamePrefix::
	Database table name prefix.  Prepended to the names of any
	database tables used, allowing a single database to be used
	for several repositories.  Supports variable substitution (see
	linkgit:git-cvsserver[1] for details).  Any non-alphabetic
	characters will be replaced with underscores.

All gitcvs variables except for `gitcvs.usecrlfattr` and
`gitcvs.allBinary` can also be specified as
'gitcvs.<access_method>.<varname>' (where 'access_method'
is one of "ext" and "pserver") to make them apply only for the given
access method.

gitweb.category::
gitweb.description::
gitweb.owner::
gitweb.url::
	See linkgit:gitweb[1] for description.

gitweb.avatar::
gitweb.blame::
gitweb.grep::
gitweb.highlight::
gitweb.patches::
gitweb.pickaxe::
gitweb.remote_heads::
gitweb.showSizes::
gitweb.snapshot::
	See linkgit:gitweb.conf[5] for description.

grep.lineNumber::
	If set to true, enable `-n` option by default.

grep.patternType::
	Set the default matching behavior. Using a value of 'basic', 'extended',
	'fixed', or 'perl' will enable the `--basic-regexp`, `--extended-regexp`,
	`--fixed-strings`, or `--perl-regexp` option accordingly, while the
	value 'default' will return to the default matching behavior.

grep.extendedRegexp::
	If set to true, enable `--extended-regexp` option by default. This
	option is ignored when the `grep.patternType` option is set to a value
	other than 'default'.

grep.threads::
	Number of grep worker threads to use.
	See `grep.threads` in linkgit:git-grep[1] for more information.

grep.fallbackToNoIndex::
	If set to true, fall back to git grep --no-index if git grep
	is executed outside of a git repository.  Defaults to false.

gpg.program::
	Use this custom program instead of "`gpg`" found on `$PATH` when
	making or verifying a PGP signature. The program must support the
	same command-line interface as GPG, namely, to verify a detached
	signature, "`gpg --verify $file - <$signature`" is run, and the
	program is expected to signal a good signature by exiting with
	code 0, and to generate an ASCII-armored detached signature, the
	standard input of "`gpg -bsau $key`" is fed with the contents to be
	signed, and the program is expected to send the result to its
	standard output.

gui.commitMsgWidth::
	Defines how wide the commit message window is in the
	linkgit:git-gui[1]. "75" is the default.

gui.diffContext::
	Specifies how many context lines should be used in calls to diff
	made by the linkgit:git-gui[1]. The default is "5".

gui.displayUntracked::
	Determines if linkgit:git-gui[1] shows untracked files
	in the file list. The default is "true".

gui.encoding::
	Specifies the default encoding to use for displaying of
	file contents in linkgit:git-gui[1] and linkgit:gitk[1].
	It can be overridden by setting the 'encoding' attribute
	for relevant files (see linkgit:gitattributes[5]).
	If this option is not set, the tools default to the
	locale encoding.

gui.matchTrackingBranch::
	Determines if new branches created with linkgit:git-gui[1] should
	default to tracking remote branches with matching names or
	not. Default: "false".

gui.newBranchTemplate::
	Is used as suggested name when creating new branches using the
	linkgit:git-gui[1].

gui.pruneDuringFetch::
	"true" if linkgit:git-gui[1] should prune remote-tracking branches when
	performing a fetch. The default value is "false".

gui.trustmtime::
	Determines if linkgit:git-gui[1] should trust the file modification
	timestamp or not. By default the timestamps are not trusted.

gui.spellingDictionary::
	Specifies the dictionary used for spell checking commit messages in
	the linkgit:git-gui[1]. When set to "none" spell checking is turned
	off.

gui.fastCopyBlame::
	If true, 'git gui blame' uses `-C` instead of `-C -C` for original
	location detection. It makes blame significantly faster on huge
	repositories at the expense of less thorough copy detection.

gui.copyBlameThreshold::
	Specifies the threshold to use in 'git gui blame' original location
	detection, measured in alphanumeric characters. See the
	linkgit:git-blame[1] manual for more information on copy detection.

gui.blamehistoryctx::
	Specifies the radius of history context in days to show in
	linkgit:gitk[1] for the selected commit, when the `Show History
	Context` menu item is invoked from 'git gui blame'. If this
	variable is set to zero, the whole history is shown.

guitool.<name>.cmd::
	Specifies the shell command line to execute when the corresponding item
	of the linkgit:git-gui[1] `Tools` menu is invoked. This option is
	mandatory for every tool. The command is executed from the root of
	the working directory, and in the environment it receives the name of
	the tool as `GIT_GUITOOL`, the name of the currently selected file as
	'FILENAME', and the name of the current branch as 'CUR_BRANCH' (if
	the head is detached, 'CUR_BRANCH' is empty).

guitool.<name>.needsFile::
	Run the tool only if a diff is selected in the GUI. It guarantees
	that 'FILENAME' is not empty.

guitool.<name>.noConsole::
	Run the command silently, without creating a window to display its
	output.

guitool.<name>.noRescan::
	Don't rescan the working directory for changes after the tool
	finishes execution.

guitool.<name>.confirm::
	Show a confirmation dialog before actually running the tool.

guitool.<name>.argPrompt::
	Request a string argument from the user, and pass it to the tool
	through the `ARGS` environment variable. Since requesting an
	argument implies confirmation, the 'confirm' option has no effect
	if this is enabled. If the option is set to 'true', 'yes', or '1',
	the dialog uses a built-in generic prompt; otherwise the exact
	value of the variable is used.

guitool.<name>.revPrompt::
	Request a single valid revision from the user, and set the
	`REVISION` environment variable. In other aspects this option
	is similar to 'argPrompt', and can be used together with it.

guitool.<name>.revUnmerged::
	Show only unmerged branches in the 'revPrompt' subdialog.
	This is useful for tools similar to merge or rebase, but not
	for things like checkout or reset.

guitool.<name>.title::
	Specifies the title to use for the prompt dialog. The default
	is the tool name.

guitool.<name>.prompt::
	Specifies the general prompt string to display at the top of
	the dialog, before subsections for 'argPrompt' and 'revPrompt'.
	The default value includes the actual command.

help.browser::
	Specify the browser that will be used to display help in the
	'web' format. See linkgit:git-help[1].

help.format::
	Override the default help format used by linkgit:git-help[1].
	Values 'man', 'info', 'web' and 'html' are supported. 'man' is
	the default. 'web' and 'html' are the same.

help.autoCorrect::
	Automatically correct and execute mistyped commands after
	waiting for the given number of deciseconds (0.1 sec). If more
	than one command can be deduced from the entered text, nothing
	will be executed.  If the value of this option is negative,
	the corrected command will be executed immediately. If the
	value is 0 - the command will be just shown but not executed.
	This is the default.

help.htmlPath::
	Specify the path where the HTML documentation resides. File system paths
	and URLs are supported. HTML pages will be prefixed with this path when
	help is displayed in the 'web' format. This defaults to the documentation
	path of your Git installation.

http.proxy::
	Override the HTTP proxy, normally configured using the 'http_proxy',
	'https_proxy', and 'all_proxy' environment variables (see `curl(1)`). In
	addition to the syntax understood by curl, it is possible to specify a
	proxy string with a user name but no password, in which case git will
	attempt to acquire one in the same way it does for other credentials. See
	linkgit:gitcredentials[7] for more information. The syntax thus is
	'[protocol://][user[:password]@]proxyhost[:port]'. This can be overridden
	on a per-remote basis; see remote.<name>.proxy

http.proxyAuthMethod::
	Set the method with which to authenticate against the HTTP proxy. This
	only takes effect if the configured proxy string contains a user name part
	(i.e. is of the form 'user@host' or 'user@host:port'). This can be
	overridden on a per-remote basis; see `remote.<name>.proxyAuthMethod`.
	Both can be overridden by the `GIT_HTTP_PROXY_AUTHMETHOD` environment
	variable.  Possible values are:
+
--
* `anyauth` - Automatically pick a suitable authentication method. It is
  assumed that the proxy answers an unauthenticated request with a 407
  status code and one or more Proxy-authenticate headers with supported
  authentication methods. This is the default.
* `basic` - HTTP Basic authentication
* `digest` - HTTP Digest authentication; this prevents the password from being
  transmitted to the proxy in clear text
* `negotiate` - GSS-Negotiate authentication (compare the --negotiate option
  of `curl(1)`)
* `ntlm` - NTLM authentication (compare the --ntlm option of `curl(1)`)
--

http.emptyAuth::
	Attempt authentication without seeking a username or password.  This
	can be used to attempt GSS-Negotiate authentication without specifying
	a username in the URL, as libcurl normally requires a username for
	authentication.

http.delegation::
	Control GSSAPI credential delegation. The delegation is disabled
	by default in libcurl since version 7.21.7. Set parameter to tell
	the server what it is allowed to delegate when it comes to user
	credentials. Used with GSS/kerberos. Possible values are:
+
--
* `none` - Don't allow any delegation.
* `policy` - Delegates if and only if the OK-AS-DELEGATE flag is set in the
  Kerberos service ticket, which is a matter of realm policy.
* `always` - Unconditionally allow the server to delegate.
--


http.extraHeader::
	Pass an additional HTTP header when communicating with a server.  If
	more than one such entry exists, all of them are added as extra
	headers.  To allow overriding the settings inherited from the system
	config, an empty value will reset the extra headers to the empty list.

http.cookieFile::
	The pathname of a file containing previously stored cookie lines,
	which should be used
	in the Git http session, if they match the server. The file format
	of the file to read cookies from should be plain HTTP headers or
	the Netscape/Mozilla cookie file format (see `curl(1)`).
	NOTE that the file specified with http.cookieFile is used only as
	input unless http.saveCookies is set.

http.saveCookies::
	If set, store cookies received during requests to the file specified by
	http.cookieFile. Has no effect if http.cookieFile is unset.

http.sslVersion::
	The SSL version to use when negotiating an SSL connection, if you
	want to force the default.  The available and default version
	depend on whether libcurl was built against NSS or OpenSSL and the
	particular configuration of the crypto library in use. Internally
	this sets the 'CURLOPT_SSL_VERSION' option; see the libcurl
	documentation for more details on the format of this option and
	for the ssl version supported. Actually the possible values of
	this option are:

	- sslv2
	- sslv3
	- tlsv1
	- tlsv1.0
	- tlsv1.1
	- tlsv1.2

+
Can be overridden by the `GIT_SSL_VERSION` environment variable.
To force git to use libcurl's default ssl version and ignore any
explicit http.sslversion option, set `GIT_SSL_VERSION` to the
empty string.

http.sslCipherList::
  A list of SSL ciphers to use when negotiating an SSL connection.
  The available ciphers depend on whether libcurl was built against
  NSS or OpenSSL and the particular configuration of the crypto
  library in use.  Internally this sets the 'CURLOPT_SSL_CIPHER_LIST'
  option; see the libcurl documentation for more details on the format
  of this list.
+
Can be overridden by the `GIT_SSL_CIPHER_LIST` environment variable.
To force git to use libcurl's default cipher list and ignore any
explicit http.sslCipherList option, set `GIT_SSL_CIPHER_LIST` to the
empty string.

http.sslVerify::
	Whether to verify the SSL certificate when fetching or pushing
	over HTTPS. Can be overridden by the `GIT_SSL_NO_VERIFY` environment
	variable.

http.sslCert::
	File containing the SSL certificate when fetching or pushing
	over HTTPS. Can be overridden by the `GIT_SSL_CERT` environment
	variable.

http.sslKey::
	File containing the SSL private key when fetching or pushing
	over HTTPS. Can be overridden by the `GIT_SSL_KEY` environment
	variable.

http.sslCertPasswordProtected::
	Enable Git's password prompt for the SSL certificate.  Otherwise
	OpenSSL will prompt the user, possibly many times, if the
	certificate or private key is encrypted.  Can be overridden by the
	`GIT_SSL_CERT_PASSWORD_PROTECTED` environment variable.

http.sslCAInfo::
	File containing the certificates to verify the peer with when
	fetching or pushing over HTTPS. Can be overridden by the
	`GIT_SSL_CAINFO` environment variable.

http.sslCAPath::
	Path containing files with the CA certificates to verify the peer
	with when fetching or pushing over HTTPS. Can be overridden
	by the `GIT_SSL_CAPATH` environment variable.

http.pinnedpubkey::
	Public key of the https service. It may either be the filename of
	a PEM or DER encoded public key file or a string starting with
	'sha256//' followed by the base64 encoded sha256 hash of the
	public key. See also libcurl 'CURLOPT_PINNEDPUBLICKEY'. git will
	exit with an error if this option is set but not supported by
	cURL.

http.sslTry::
	Attempt to use AUTH SSL/TLS and encrypted data transfers
	when connecting via regular FTP protocol. This might be needed
	if the FTP server requires it for security reasons or you wish
	to connect securely whenever remote FTP server supports it.
	Default is false since it might trigger certificate verification
	errors on misconfigured servers.

http.maxRequests::
	How many HTTP requests to launch in parallel. Can be overridden
	by the `GIT_HTTP_MAX_REQUESTS` environment variable. Default is 5.

http.minSessions::
	The number of curl sessions (counted across slots) to be kept across
	requests. They will not be ended with curl_easy_cleanup() until
	http_cleanup() is invoked. If USE_CURL_MULTI is not defined, this
	value will be capped at 1. Defaults to 1.

http.postBuffer::
	Maximum size in bytes of the buffer used by smart HTTP
	transports when POSTing data to the remote system.
	For requests larger than this buffer size, HTTP/1.1 and
	Transfer-Encoding: chunked is used to avoid creating a
	massive pack file locally.  Default is 1 MiB, which is
	sufficient for most requests.

http.lowSpeedLimit, http.lowSpeedTime::
	If the HTTP transfer speed is less than 'http.lowSpeedLimit'
	for longer than 'http.lowSpeedTime' seconds, the transfer is aborted.
	Can be overridden by the `GIT_HTTP_LOW_SPEED_LIMIT` and
	`GIT_HTTP_LOW_SPEED_TIME` environment variables.

http.noEPSV::
	A boolean which disables using of EPSV ftp command by curl.
	This can helpful with some "poor" ftp servers which don't
	support EPSV mode. Can be overridden by the `GIT_CURL_FTP_NO_EPSV`
	environment variable. Default is false (curl will use EPSV).

http.userAgent::
	The HTTP USER_AGENT string presented to an HTTP server.  The default
	value represents the version of the client Git such as git/1.7.1.
	This option allows you to override this value to a more common value
	such as Mozilla/4.0.  This may be necessary, for instance, if
	connecting through a firewall that restricts HTTP connections to a set
	of common USER_AGENT strings (but not including those like git/1.7.1).
	Can be overridden by the `GIT_HTTP_USER_AGENT` environment variable.

http.followRedirects::
	Whether git should follow HTTP redirects. If set to `true`, git
	will transparently follow any redirect issued by a server it
	encounters. If set to `false`, git will treat all redirects as
	errors. If set to `initial`, git will follow redirects only for
	the initial request to a remote, but not for subsequent
	follow-up HTTP requests. Since git uses the redirected URL as
	the base for the follow-up requests, this is generally
	sufficient. The default is `initial`.

http.<url>.*::
	Any of the http.* options above can be applied selectively to some URLs.
	For a config key to match a URL, each element of the config key is
	compared to that of the URL, in the following order:
+
--
. Scheme (e.g., `https` in `https://example.com/`). This field
  must match exactly between the config key and the URL.

. Host/domain name (e.g., `example.com` in `https://example.com/`).
  This field must match between the config key and the URL. It is
  possible to specify a `*` as part of the host name to match all subdomains
  at this level. `https://*.example.com/` for example would match
  `https://foo.example.com/`, but not `https://foo.bar.example.com/`.

. Port number (e.g., `8080` in `http://example.com:8080/`).
  This field must match exactly between the config key and the URL.
  Omitted port numbers are automatically converted to the correct
  default for the scheme before matching.

. Path (e.g., `repo.git` in `https://example.com/repo.git`). The
  path field of the config key must match the path field of the URL
  either exactly or as a prefix of slash-delimited path elements.  This means
  a config key with path `foo/` matches URL path `foo/bar`.  A prefix can only
  match on a slash (`/`) boundary.  Longer matches take precedence (so a config
  key with path `foo/bar` is a better match to URL path `foo/bar` than a config
  key with just path `foo/`).

. User name (e.g., `user` in `https://user@example.com/repo.git`). If
  the config key has a user name it must match the user name in the
  URL exactly. If the config key does not have a user name, that
  config key will match a URL with any user name (including none),
  but at a lower precedence than a config key with a user name.
--
+
The list above is ordered by decreasing precedence; a URL that matches
a config key's path is preferred to one that matches its user name. For example,
if the URL is `https://user@example.com/foo/bar` a config key match of
`https://example.com/foo` will be preferred over a config key match of
`https://user@example.com`.
+
All URLs are normalized before attempting any matching (the password part,
if embedded in the URL, is always ignored for matching purposes) so that
equivalent URLs that are simply spelled differently will match properly.
Environment variable settings always override any matches.  The URLs that are
matched against are those given directly to Git commands.  This means any URLs
visited as a result of a redirection do not participate in matching.

ssh.variant::
	By default, Git determines the command line arguments to use
	based on the basename of the configured SSH command (configured
	using the environment variable `GIT_SSH` or `GIT_SSH_COMMAND` or
	the config setting `core.sshCommand`). If the basename is
	unrecognized, Git will attempt to detect support of OpenSSH
	options by first invoking the configured SSH command with the
	`-G` (print configuration) option and will subsequently use
	OpenSSH options (if that is successful) or no options besides
	the host and remote command (if it fails).
+
The config variable `ssh.variant` can be set to override this detection.
Valid values are `ssh` (to use OpenSSH options), `plink`, `putty`,
`tortoiseplink`, `simple` (no options except the host and remote command).
The default auto-detection can be explicitly requested using the value
`auto`.  Any other value is treated as `ssh`.  This setting can also be
overridden via the environment variable `GIT_SSH_VARIANT`.
+
The current command-line parameters used for each variant are as
follows:
+
--

* `ssh` - [-p port] [-4] [-6] [-o option] [username@]host command

* `simple` - [username@]host command

* `plink` or `putty` - [-P port] [-4] [-6] [username@]host command

* `tortoiseplink` - [-P port] [-4] [-6] -batch [username@]host command

--
+
Except for the `simple` variant, command-line parameters are likely to
change as git gains new features.

i18n.commitEncoding::
	Character encoding the commit messages are stored in; Git itself
	does not care per se, but this information is necessary e.g. when
	importing commits from emails or in the gitk graphical history
	browser (and possibly at other places in the future or in other
	porcelains). See e.g. linkgit:git-mailinfo[1]. Defaults to 'utf-8'.

i18n.logOutputEncoding::
	Character encoding the commit messages are converted to when
	running 'git log' and friends.

imap::
	The configuration variables in the 'imap' section are described
	in linkgit:git-imap-send[1].

index.version::
	Specify the version with which new index files should be
	initialized.  This does not affect existing repositories.

init.templateDir::
	Specify the directory from which templates will be copied.
	(See the "TEMPLATE DIRECTORY" section of linkgit:git-init[1].)

instaweb.browser::
	Specify the program that will be used to browse your working
	repository in gitweb. See linkgit:git-instaweb[1].

instaweb.httpd::
	The HTTP daemon command-line to start gitweb on your working
	repository. See linkgit:git-instaweb[1].

instaweb.local::
	If true the web server started by linkgit:git-instaweb[1] will
	be bound to the local IP (127.0.0.1).

instaweb.modulePath::
	The default module path for linkgit:git-instaweb[1] to use
	instead of /usr/lib/apache2/modules.  Only used if httpd
	is Apache.

instaweb.port::
	The port number to bind the gitweb httpd to. See
	linkgit:git-instaweb[1].

interactive.singleKey::
	In interactive commands, allow the user to provide one-letter
	input with a single key (i.e., without hitting enter).
	Currently this is used by the `--patch` mode of
	linkgit:git-add[1], linkgit:git-checkout[1], linkgit:git-commit[1],
	linkgit:git-reset[1], and linkgit:git-stash[1]. Note that this
	setting is silently ignored if portable keystroke input
	is not available; requires the Perl module Term::ReadKey.

interactive.diffFilter::
	When an interactive command (such as `git add --patch`) shows
	a colorized diff, git will pipe the diff through the shell
	command defined by this configuration variable. The command may
	mark up the diff further for human consumption, provided that it
	retains a one-to-one correspondence with the lines in the
	original diff. Defaults to disabled (no filtering).

log.abbrevCommit::
	If true, makes linkgit:git-log[1], linkgit:git-show[1], and
	linkgit:git-whatchanged[1] assume `--abbrev-commit`. You may
	override this option with `--no-abbrev-commit`.

log.date::
	Set the default date-time mode for the 'log' command.
	Setting a value for log.date is similar to using 'git log''s
	`--date` option.  See linkgit:git-log[1] for details.

log.decorate::
	Print out the ref names of any commits that are shown by the log
	command. If 'short' is specified, the ref name prefixes 'refs/heads/',
	'refs/tags/' and 'refs/remotes/' will not be printed. If 'full' is
	specified, the full ref name (including prefix) will be printed.
	If 'auto' is specified, then if the output is going to a terminal,
	the ref names are shown as if 'short' were given, otherwise no ref
	names are shown. This is the same as the `--decorate` option
	of the `git log`.

log.follow::
	If `true`, `git log` will act as if the `--follow` option was used when
	a single <path> is given.  This has the same limitations as `--follow`,
	i.e. it cannot be used to follow multiple files and does not work well
	on non-linear history.

log.graphColors::
	A list of colors, separated by commas, that can be used to draw
	history lines in `git log --graph`.

log.showRoot::
	If true, the initial commit will be shown as a big creation event.
	This is equivalent to a diff against an empty tree.
	Tools like linkgit:git-log[1] or linkgit:git-whatchanged[1], which
	normally hide the root commit will now show it. True by default.

log.showSignature::
	If true, makes linkgit:git-log[1], linkgit:git-show[1], and
	linkgit:git-whatchanged[1] assume `--show-signature`.

log.mailmap::
	If true, makes linkgit:git-log[1], linkgit:git-show[1], and
	linkgit:git-whatchanged[1] assume `--use-mailmap`.

mailinfo.scissors::
	If true, makes linkgit:git-mailinfo[1] (and therefore
	linkgit:git-am[1]) act by default as if the --scissors option
	was provided on the command-line. When active, this features
	removes everything from the message body before a scissors
	line (i.e. consisting mainly of ">8", "8<" and "-").

mailmap.file::
	The location of an augmenting mailmap file. The default
	mailmap, located in the root of the repository, is loaded
	first, then the mailmap file pointed to by this variable.
	The location of the mailmap file may be in a repository
	subdirectory, or somewhere outside of the repository itself.
	See linkgit:git-shortlog[1] and linkgit:git-blame[1].

mailmap.blob::
	Like `mailmap.file`, but consider the value as a reference to a
	blob in the repository. If both `mailmap.file` and
	`mailmap.blob` are given, both are parsed, with entries from
	`mailmap.file` taking precedence. In a bare repository, this
	defaults to `HEAD:.mailmap`. In a non-bare repository, it
	defaults to empty.

man.viewer::
	Specify the programs that may be used to display help in the
	'man' format. See linkgit:git-help[1].

man.<tool>.cmd::
	Specify the command to invoke the specified man viewer. The
	specified command is evaluated in shell with the man page
	passed as argument. (See linkgit:git-help[1].)

man.<tool>.path::
	Override the path for the given tool that may be used to
	display help in the 'man' format. See linkgit:git-help[1].

include::merge-config.txt[]

mergetool.<tool>.path::
	Override the path for the given tool.  This is useful in case
	your tool is not in the PATH.

mergetool.<tool>.cmd::
	Specify the command to invoke the specified merge tool.  The
	specified command is evaluated in shell with the following
	variables available: 'BASE' is the name of a temporary file
	containing the common base of the files to be merged, if available;
	'LOCAL' is the name of a temporary file containing the contents of
	the file on the current branch; 'REMOTE' is the name of a temporary
	file containing the contents of the file from the branch being
	merged; 'MERGED' contains the name of the file to which the merge
	tool should write the results of a successful merge.

mergetool.<tool>.trustExitCode::
	For a custom merge command, specify whether the exit code of
	the merge command can be used to determine whether the merge was
	successful.  If this is not set to true then the merge target file
	timestamp is checked and the merge assumed to have been successful
	if the file has been updated, otherwise the user is prompted to
	indicate the success of the merge.

mergetool.meld.hasOutput::
	Older versions of `meld` do not support the `--output` option.
	Git will attempt to detect whether `meld` supports `--output`
	by inspecting the output of `meld --help`.  Configuring
	`mergetool.meld.hasOutput` will make Git skip these checks and
	use the configured value instead.  Setting `mergetool.meld.hasOutput`
	to `true` tells Git to unconditionally use the `--output` option,
	and `false` avoids using `--output`.

mergetool.keepBackup::
	After performing a merge, the original file with conflict markers
	can be saved as a file with a `.orig` extension.  If this variable
	is set to `false` then this file is not preserved.  Defaults to
	`true` (i.e. keep the backup files).

mergetool.keepTemporaries::
	When invoking a custom merge tool, Git uses a set of temporary
	files to pass to the tool. If the tool returns an error and this
	variable is set to `true`, then these temporary files will be
	preserved, otherwise they will be removed after the tool has
	exited. Defaults to `false`.

mergetool.writeToTemp::
	Git writes temporary 'BASE', 'LOCAL', and 'REMOTE' versions of
	conflicting files in the worktree by default.  Git will attempt
	to use a temporary directory for these files when set `true`.
	Defaults to `false`.

mergetool.prompt::
	Prompt before each invocation of the merge resolution program.

notes.mergeStrategy::
	Which merge strategy to choose by default when resolving notes
	conflicts.  Must be one of `manual`, `ours`, `theirs`, `union`, or
	`cat_sort_uniq`.  Defaults to `manual`.  See "NOTES MERGE STRATEGIES"
	section of linkgit:git-notes[1] for more information on each strategy.

notes.<name>.mergeStrategy::
	Which merge strategy to choose when doing a notes merge into
	refs/notes/<name>.  This overrides the more general
	"notes.mergeStrategy".  See the "NOTES MERGE STRATEGIES" section in
	linkgit:git-notes[1] for more information on the available strategies.

notes.displayRef::
	The (fully qualified) refname from which to show notes when
	showing commit messages.  The value of this variable can be set
	to a glob, in which case notes from all matching refs will be
	shown.  You may also specify this configuration variable
	several times.  A warning will be issued for refs that do not
	exist, but a glob that does not match any refs is silently
	ignored.
+
This setting can be overridden with the `GIT_NOTES_DISPLAY_REF`
environment variable, which must be a colon separated list of refs or
globs.
+
The effective value of "core.notesRef" (possibly overridden by
GIT_NOTES_REF) is also implicitly added to the list of refs to be
displayed.

notes.rewrite.<command>::
	When rewriting commits with <command> (currently `amend` or
	`rebase`) and this variable is set to `true`, Git
	automatically copies your notes from the original to the
	rewritten commit.  Defaults to `true`, but see
	"notes.rewriteRef" below.

notes.rewriteMode::
	When copying notes during a rewrite (see the
	"notes.rewrite.<command>" option), determines what to do if
	the target commit already has a note.  Must be one of
	`overwrite`, `concatenate`, `cat_sort_uniq`, or `ignore`.
	Defaults to `concatenate`.
+
This setting can be overridden with the `GIT_NOTES_REWRITE_MODE`
environment variable.

notes.rewriteRef::
	When copying notes during a rewrite, specifies the (fully
	qualified) ref whose notes should be copied.  The ref may be a
	glob, in which case notes in all matching refs will be copied.
	You may also specify this configuration several times.
+
Does not have a default value; you must configure this variable to
enable note rewriting.  Set it to `refs/notes/commits` to enable
rewriting for the default commit notes.
+
This setting can be overridden with the `GIT_NOTES_REWRITE_REF`
environment variable, which must be a colon separated list of refs or
globs.

pack.window::
	The size of the window used by linkgit:git-pack-objects[1] when no
	window size is given on the command line. Defaults to 10.

pack.depth::
	The maximum delta depth used by linkgit:git-pack-objects[1] when no
	maximum depth is given on the command line. Defaults to 50.

pack.windowMemory::
	The maximum size of memory that is consumed by each thread
	in linkgit:git-pack-objects[1] for pack window memory when
	no limit is given on the command line.  The value can be
	suffixed with "k", "m", or "g".  When left unconfigured (or
	set explicitly to 0), there will be no limit.

pack.compression::
	An integer -1..9, indicating the compression level for objects
	in a pack file. -1 is the zlib default. 0 means no
	compression, and 1..9 are various speed/size tradeoffs, 9 being
	slowest.  If not set,  defaults to core.compression.  If that is
	not set,  defaults to -1, the zlib default, which is "a default
	compromise between speed and compression (currently equivalent
	to level 6)."
+
Note that changing the compression level will not automatically recompress
all existing objects. You can force recompression by passing the -F option
to linkgit:git-repack[1].

pack.deltaCacheSize::
	The maximum memory in bytes used for caching deltas in
	linkgit:git-pack-objects[1] before writing them out to a pack.
	This cache is used to speed up the writing object phase by not
	having to recompute the final delta result once the best match
	for all objects is found.  Repacking large repositories on machines
	which are tight with memory might be badly impacted by this though,
	especially if this cache pushes the system into swapping.
	A value of 0 means no limit. The smallest size of 1 byte may be
	used to virtually disable this cache. Defaults to 256 MiB.

pack.deltaCacheLimit::
	The maximum size of a delta, that is cached in
	linkgit:git-pack-objects[1]. This cache is used to speed up the
	writing object phase by not having to recompute the final delta
	result once the best match for all objects is found. Defaults to 1000.

pack.threads::
	Specifies the number of threads to spawn when searching for best
	delta matches.  This requires that linkgit:git-pack-objects[1]
	be compiled with pthreads otherwise this option is ignored with a
	warning. This is meant to reduce packing time on multiprocessor
	machines. The required amount of memory for the delta search window
	is however multiplied by the number of threads.
	Specifying 0 will cause Git to auto-detect the number of CPU's
	and set the number of threads accordingly.

pack.indexVersion::
	Specify the default pack index version.  Valid values are 1 for
	legacy pack index used by Git versions prior to 1.5.2, and 2 for
	the new pack index with capabilities for packs larger than 4 GB
	as well as proper protection against the repacking of corrupted
	packs.  Version 2 is the default.  Note that version 2 is enforced
	and this config option ignored whenever the corresponding pack is
	larger than 2 GB.
+
If you have an old Git that does not understand the version 2 `*.idx` file,
cloning or fetching over a non native protocol (e.g. "http")
that will copy both `*.pack` file and corresponding `*.idx` file from the
other side may give you a repository that cannot be accessed with your
older version of Git. If the `*.pack` file is smaller than 2 GB, however,
you can use linkgit:git-index-pack[1] on the *.pack file to regenerate
the `*.idx` file.

pack.packSizeLimit::
	The maximum size of a pack.  This setting only affects
	packing to a file when repacking, i.e. the git:// protocol
	is unaffected.  It can be overridden by the `--max-pack-size`
	option of linkgit:git-repack[1].  Reaching this limit results
	in the creation of multiple packfiles; which in turn prevents
	bitmaps from being created.
	The minimum size allowed is limited to 1 MiB.
	The default is unlimited.
	Common unit suffixes of 'k', 'm', or 'g' are
	supported.

pack.useBitmaps::
	When true, git will use pack bitmaps (if available) when packing
	to stdout (e.g., during the server side of a fetch). Defaults to
	true. You should not generally need to turn this off unless
	you are debugging pack bitmaps.

pack.writeBitmaps (deprecated)::
	This is a deprecated synonym for `repack.writeBitmaps`.

pack.writeBitmapHashCache::
	When true, git will include a "hash cache" section in the bitmap
	index (if one is written). This cache can be used to feed git's
	delta heuristics, potentially leading to better deltas between
	bitmapped and non-bitmapped objects (e.g., when serving a fetch
	between an older, bitmapped pack and objects that have been
	pushed since the last gc). The downside is that it consumes 4
	bytes per object of disk space, and that JGit's bitmap
	implementation does not understand it, causing it to complain if
	Git and JGit are used on the same repository. Defaults to false.

pager.<cmd>::
	If the value is boolean, turns on or off pagination of the
	output of a particular Git subcommand when writing to a tty.
	Otherwise, turns on pagination for the subcommand using the
	pager specified by the value of `pager.<cmd>`.  If `--paginate`
	or `--no-pager` is specified on the command line, it takes
	precedence over this option.  To disable pagination for all
	commands, set `core.pager` or `GIT_PAGER` to `cat`.

pretty.<name>::
	Alias for a --pretty= format string, as specified in
	linkgit:git-log[1]. Any aliases defined here can be used just
	as the built-in pretty formats could. For example,
	running `git config pretty.changelog "format:* %H %s"`
	would cause the invocation `git log --pretty=changelog`
	to be equivalent to running `git log "--pretty=format:* %H %s"`.
	Note that an alias with the same name as a built-in format
	will be silently ignored.

protocol.allow::
	If set, provide a user defined default policy for all protocols which
	don't explicitly have a policy (`protocol.<name>.allow`).  By default,
	if unset, known-safe protocols (http, https, git, ssh, file) have a
	default policy of `always`, known-dangerous protocols (ext) have a
	default policy of `never`, and all other protocols have a default
	policy of `user`.  Supported policies:
+
--

* `always` - protocol is always able to be used.

* `never` - protocol is never able to be used.

* `user` - protocol is only able to be used when `GIT_PROTOCOL_FROM_USER` is
  either unset or has a value of 1.  This policy should be used when you want a
  protocol to be directly usable by the user but don't want it used by commands which
  execute clone/fetch/push commands without user input, e.g. recursive
  submodule initialization.

--

protocol.<name>.allow::
	Set a policy to be used by protocol `<name>` with clone/fetch/push
	commands. See `protocol.allow` above for the available policies.
+
The protocol names currently used by git are:
+
--
  - `file`: any local file-based path (including `file://` URLs,
    or local paths)

  - `git`: the anonymous git protocol over a direct TCP
    connection (or proxy, if configured)

  - `ssh`: git over ssh (including `host:path` syntax,
    `ssh://`, etc).

  - `http`: git over http, both "smart http" and "dumb http".
    Note that this does _not_ include `https`; if you want to configure
    both, you must do so individually.

  - any external helpers are named by their protocol (e.g., use
    `hg` to allow the `git-remote-hg` helper)
--

protocol.version::
	Experimental. If set, clients will attempt to communicate with a
	server using the specified protocol version.  If unset, no
	attempt will be made by the client to communicate using a
	particular protocol version, this results in protocol version 0
	being used.
	Supported versions:
+
--

* `0` - the original wire protocol.

* `1` - the original wire protocol with the addition of a version string
  in the initial response from the server.

--

pull.ff::
	By default, Git does not create an extra merge commit when merging
	a commit that is a descendant of the current commit. Instead, the
	tip of the current branch is fast-forwarded. When set to `false`,
	this variable tells Git to create an extra merge commit in such
	a case (equivalent to giving the `--no-ff` option from the command
	line). When set to `only`, only such fast-forward merges are
	allowed (equivalent to giving the `--ff-only` option from the
	command line). This setting overrides `merge.ff` when pulling.

pull.rebase::
	When true, rebase branches on top of the fetched branch, instead
	of merging the default branch from the default remote when "git
	pull" is run. See "branch.<name>.rebase" for setting this on a
	per-branch basis.
+
When preserve, also pass `--preserve-merges` along to 'git rebase'
so that locally committed merge commits will not be flattened
by running 'git pull'.
+
When the value is `interactive`, the rebase is run in interactive mode.
+
*NOTE*: this is a possibly dangerous operation; do *not* use
it unless you understand the implications (see linkgit:git-rebase[1]
for details).

pull.octopus::
	The default merge strategy to use when pulling multiple branches
	at once.

pull.twohead::
	The default merge strategy to use when pulling a single branch.

push.default::
	Defines the action `git push` should take if no refspec is
	explicitly given.  Different values are well-suited for
	specific workflows; for instance, in a purely central workflow
	(i.e. the fetch source is equal to the push destination),
	`upstream` is probably what you want.  Possible values are:
+
--

* `nothing` - do not push anything (error out) unless a refspec is
  explicitly given. This is primarily meant for people who want to
  avoid mistakes by always being explicit.

* `current` - push the current branch to update a branch with the same
  name on the receiving end.  Works in both central and non-central
  workflows.

* `upstream` - push the current branch back to the branch whose
  changes are usually integrated into the current branch (which is
  called `@{upstream}`).  This mode only makes sense if you are
  pushing to the same repository you would normally pull from
  (i.e. central workflow).

* `tracking` - This is a deprecated synonym for `upstream`.

* `simple` - in centralized workflow, work like `upstream` with an
  added safety to refuse to push if the upstream branch's name is
  different from the local one.
+
When pushing to a remote that is different from the remote you normally
pull from, work as `current`.  This is the safest option and is suited
for beginners.
+
This mode has become the default in Git 2.0.

* `matching` - push all branches having the same name on both ends.
  This makes the repository you are pushing to remember the set of
  branches that will be pushed out (e.g. if you always push 'maint'
  and 'master' there and no other branches, the repository you push
  to will have these two branches, and your local 'maint' and
  'master' will be pushed there).
+
To use this mode effectively, you have to make sure _all_ the
branches you would push out are ready to be pushed out before
running 'git push', as the whole point of this mode is to allow you
to push all of the branches in one go.  If you usually finish work
on only one branch and push out the result, while other branches are
unfinished, this mode is not for you.  Also this mode is not
suitable for pushing into a shared central repository, as other
people may add new branches there, or update the tip of existing
branches outside your control.
+
This used to be the default, but not since Git 2.0 (`simple` is the
new default).

--

push.followTags::
	If set to true enable `--follow-tags` option by default.  You
	may override this configuration at time of push by specifying
	`--no-follow-tags`.

push.gpgSign::
	May be set to a boolean value, or the string 'if-asked'. A true
	value causes all pushes to be GPG signed, as if `--signed` is
	passed to linkgit:git-push[1]. The string 'if-asked' causes
	pushes to be signed if the server supports it, as if
	`--signed=if-asked` is passed to 'git push'. A false value may
	override a value from a lower-priority config file. An explicit
	command-line flag always overrides this config option.

push.pushOption::
	When no `--push-option=<option>` argument is given from the
	command line, `git push` behaves as if each <value> of
	this variable is given as `--push-option=<value>`.
+
This is a multi-valued variable, and an empty value can be used in a
higher priority configuration file (e.g. `.git/config` in a
repository) to clear the values inherited from a lower priority
configuration files (e.g. `$HOME/.gitconfig`).
+
--

Example:

/etc/gitconfig
  push.pushoption = a
  push.pushoption = b

~/.gitconfig
  push.pushoption = c

repo/.git/config
  push.pushoption =
  push.pushoption = b

This will result in only b (a and c are cleared).

--

push.recurseSubmodules::
	Make sure all submodule commits used by the revisions to be pushed
	are available on a remote-tracking branch. If the value is 'check'
	then Git will verify that all submodule commits that changed in the
	revisions to be pushed are available on at least one remote of the
	submodule. If any commits are missing, the push will be aborted and
	exit with non-zero status. If the value is 'on-demand' then all
	submodules that changed in the revisions to be pushed will be
	pushed. If on-demand was not able to push all necessary revisions
	it will also be aborted and exit with non-zero status. If the value
	is 'no' then default behavior of ignoring submodules when pushing
	is retained. You may override this configuration at time of push by
	specifying '--recurse-submodules=check|on-demand|no'.

rebase.stat::
	Whether to show a diffstat of what changed upstream since the last
	rebase. False by default.

rebase.autoSquash::
	If set to true enable `--autosquash` option by default.

rebase.autoStash::
	When set to true, automatically create a temporary stash entry
	before the operation begins, and apply it after the operation
	ends.  This means that you can run rebase on a dirty worktree.
	However, use with care: the final stash application after a
	successful rebase might result in non-trivial conflicts.
	Defaults to false.

rebase.missingCommitsCheck::
	If set to "warn", git rebase -i will print a warning if some
	commits are removed (e.g. a line was deleted), however the
	rebase will still proceed. If set to "error", it will print
	the previous warning and stop the rebase, 'git rebase
	--edit-todo' can then be used to correct the error. If set to
	"ignore", no checking is done.
	To drop a commit without warning or error, use the `drop`
	command in the todo-list.
	Defaults to "ignore".

rebase.instructionFormat::
	A format string, as specified in linkgit:git-log[1], to be used for
	the instruction list during an interactive rebase.  The format will automatically
	have the long commit hash prepended to the format.

receive.advertiseAtomic::
	By default, git-receive-pack will advertise the atomic push
	capability to its clients. If you don't want to advertise this
	capability, set this variable to false.

receive.advertisePushOptions::
	When set to true, git-receive-pack will advertise the push options
	capability to its clients. False by default.

receive.autogc::
	By default, git-receive-pack will run "git-gc --auto" after
	receiving data from git-push and updating refs.  You can stop
	it by setting this variable to false.

receive.certNonceSeed::
	By setting this variable to a string, `git receive-pack`
	will accept a `git push --signed` and verifies it by using
	a "nonce" protected by HMAC using this string as a secret
	key.

receive.certNonceSlop::
	When a `git push --signed` sent a push certificate with a
	"nonce" that was issued by a receive-pack serving the same
	repository within this many seconds, export the "nonce"
	found in the certificate to `GIT_PUSH_CERT_NONCE` to the
	hooks (instead of what the receive-pack asked the sending
	side to include).  This may allow writing checks in
	`pre-receive` and `post-receive` a bit easier.  Instead of
	checking `GIT_PUSH_CERT_NONCE_SLOP` environment variable
	that records by how many seconds the nonce is stale to
	decide if they want to accept the certificate, they only
	can check `GIT_PUSH_CERT_NONCE_STATUS` is `OK`.

receive.fsckObjects::
	If it is set to true, git-receive-pack will check all received
	objects. It will abort in the case of a malformed object or a
	broken link. The result of an abort are only dangling objects.
	Defaults to false. If not set, the value of `transfer.fsckObjects`
	is used instead.

receive.fsck.<msg-id>::
	When `receive.fsckObjects` is set to true, errors can be switched
	to warnings and vice versa by configuring the `receive.fsck.<msg-id>`
	setting where the `<msg-id>` is the fsck message ID and the value
	is one of `error`, `warn` or `ignore`. For convenience, fsck prefixes
	the error/warning with the message ID, e.g. "missingEmail: invalid
	author/committer line - missing email" means that setting
	`receive.fsck.missingEmail = ignore` will hide that issue.
+
This feature is intended to support working with legacy repositories
which would not pass pushing when `receive.fsckObjects = true`, allowing
the host to accept repositories with certain known issues but still catch
other issues.

receive.fsck.skipList::
	The path to a sorted list of object names (i.e. one SHA-1 per
	line) that are known to be broken in a non-fatal way and should
	be ignored. This feature is useful when an established project
	should be accepted despite early commits containing errors that
	can be safely ignored such as invalid committer email addresses.
	Note: corrupt objects cannot be skipped with this setting.

receive.keepAlive::
	After receiving the pack from the client, `receive-pack` may
	produce no output (if `--quiet` was specified) while processing
	the pack, causing some networks to drop the TCP connection.
	With this option set, if `receive-pack` does not transmit
	any data in this phase for `receive.keepAlive` seconds, it will
	send a short keepalive packet.  The default is 5 seconds; set
	to 0 to disable keepalives entirely.

receive.unpackLimit::
	If the number of objects received in a push is below this
	limit then the objects will be unpacked into loose object
	files. However if the number of received objects equals or
	exceeds this limit then the received pack will be stored as
	a pack, after adding any missing delta bases.  Storing the
	pack from a push can make the push operation complete faster,
	especially on slow filesystems.  If not set, the value of
	`transfer.unpackLimit` is used instead.

receive.maxInputSize::
	If the size of the incoming pack stream is larger than this
	limit, then git-receive-pack will error out, instead of
	accepting the pack file. If not set or set to 0, then the size
	is unlimited.

receive.denyDeletes::
	If set to true, git-receive-pack will deny a ref update that deletes
	the ref. Use this to prevent such a ref deletion via a push.

receive.denyDeleteCurrent::
	If set to true, git-receive-pack will deny a ref update that
	deletes the currently checked out branch of a non-bare repository.

receive.denyCurrentBranch::
	If set to true or "refuse", git-receive-pack will deny a ref update
	to the currently checked out branch of a non-bare repository.
	Such a push is potentially dangerous because it brings the HEAD
	out of sync with the index and working tree. If set to "warn",
	print a warning of such a push to stderr, but allow the push to
	proceed. If set to false or "ignore", allow such pushes with no
	message. Defaults to "refuse".
+
Another option is "updateInstead" which will update the working
tree if pushing into the current branch.  This option is
intended for synchronizing working directories when one side is not easily
accessible via interactive ssh (e.g. a live web site, hence the requirement
that the working directory be clean). This mode also comes in handy when
developing inside a VM to test and fix code on different Operating Systems.
+
By default, "updateInstead" will refuse the push if the working tree or
the index have any difference from the HEAD, but the `push-to-checkout`
hook can be used to customize this.  See linkgit:githooks[5].

receive.denyNonFastForwards::
	If set to true, git-receive-pack will deny a ref update which is
	not a fast-forward. Use this to prevent such an update via a push,
	even if that push is forced. This configuration variable is
	set when initializing a shared repository.

receive.hideRefs::
	This variable is the same as `transfer.hideRefs`, but applies
	only to `receive-pack` (and so affects pushes, but not fetches).
	An attempt to update or delete a hidden ref by `git push` is
	rejected.

receive.updateServerInfo::
	If set to true, git-receive-pack will run git-update-server-info
	after receiving data from git-push and updating refs.

receive.shallowUpdate::
	If set to true, .git/shallow can be updated when new refs
	require new shallow roots. Otherwise those refs are rejected.

remote.pushDefault::
	The remote to push to by default.  Overrides
	`branch.<name>.remote` for all branches, and is overridden by
	`branch.<name>.pushRemote` for specific branches.

remote.<name>.url::
	The URL of a remote repository.  See linkgit:git-fetch[1] or
	linkgit:git-push[1].

remote.<name>.pushurl::
	The push URL of a remote repository.  See linkgit:git-push[1].

remote.<name>.proxy::
	For remotes that require curl (http, https and ftp), the URL to
	the proxy to use for that remote.  Set to the empty string to
	disable proxying for that remote.

remote.<name>.proxyAuthMethod::
	For remotes that require curl (http, https and ftp), the method to use for
	authenticating against the proxy in use (probably set in
	`remote.<name>.proxy`). See `http.proxyAuthMethod`.

remote.<name>.fetch::
	The default set of "refspec" for linkgit:git-fetch[1]. See
	linkgit:git-fetch[1].

remote.<name>.push::
	The default set of "refspec" for linkgit:git-push[1]. See
	linkgit:git-push[1].

remote.<name>.mirror::
	If true, pushing to this remote will automatically behave
	as if the `--mirror` option was given on the command line.

remote.<name>.skipDefaultUpdate::
	If true, this remote will be skipped by default when updating
	using linkgit:git-fetch[1] or the `update` subcommand of
	linkgit:git-remote[1].

remote.<name>.skipFetchAll::
	If true, this remote will be skipped by default when updating
	using linkgit:git-fetch[1] or the `update` subcommand of
	linkgit:git-remote[1].

remote.<name>.receivepack::
	The default program to execute on the remote side when pushing.  See
	option --receive-pack of linkgit:git-push[1].

remote.<name>.uploadpack::
	The default program to execute on the remote side when fetching.  See
	option --upload-pack of linkgit:git-fetch-pack[1].

remote.<name>.tagOpt::
	Setting this value to --no-tags disables automatic tag following when
	fetching from remote <name>. Setting it to --tags will fetch every
	tag from remote <name>, even if they are not reachable from remote
	branch heads. Passing these flags directly to linkgit:git-fetch[1] can
	override this setting. See options --tags and --no-tags of
	linkgit:git-fetch[1].

remote.<name>.vcs::
	Setting this to a value <vcs> will cause Git to interact with
	the remote with the git-remote-<vcs> helper.

remote.<name>.prune::
	When set to true, fetching from this remote by default will also
	remove any remote-tracking references that no longer exist on the
	remote (as if the `--prune` option was given on the command line).
	Overrides `fetch.prune` settings, if any.

remotes.<group>::
	The list of remotes which are fetched by "git remote update
	<group>".  See linkgit:git-remote[1].

repack.useDeltaBaseOffset::
	By default, linkgit:git-repack[1] creates packs that use
	delta-base offset. If you need to share your repository with
	Git older than version 1.4.4, either directly or via a dumb
	protocol such as http, then you need to set this option to
	"false" and repack. Access from old Git versions over the
	native protocol are unaffected by this option.

repack.packKeptObjects::
	If set to true, makes `git repack` act as if
	`--pack-kept-objects` was passed. See linkgit:git-repack[1] for
	details. Defaults to `false` normally, but `true` if a bitmap
	index is being written (either via `--write-bitmap-index` or
	`repack.writeBitmaps`).

repack.writeBitmaps::
	When true, git will write a bitmap index when packing all
	objects to disk (e.g., when `git repack -a` is run).  This
	index can speed up the "counting objects" phase of subsequent
	packs created for clones and fetches, at the cost of some disk
	space and extra time spent on the initial repack.  This has
	no effect if multiple packfiles are created.
	Defaults to false.

rerere.autoUpdate::
	When set to true, `git-rerere` updates the index with the
	resulting contents after it cleanly resolves conflicts using
	previously recorded resolution.  Defaults to false.

rerere.enabled::
	Activate recording of resolved conflicts, so that identical
	conflict hunks can be resolved automatically, should they be
	encountered again.  By default, linkgit:git-rerere[1] is
	enabled if there is an `rr-cache` directory under the
	`$GIT_DIR`, e.g. if "rerere" was previously used in the
	repository.

sendemail.identity::
	A configuration identity. When given, causes values in the
	'sendemail.<identity>' subsection to take precedence over
	values in the 'sendemail' section. The default identity is
	the value of `sendemail.identity`.

sendemail.smtpEncryption::
	See linkgit:git-send-email[1] for description.  Note that this
	setting is not subject to the 'identity' mechanism.

sendemail.smtpssl (deprecated)::
	Deprecated alias for 'sendemail.smtpEncryption = ssl'.

sendemail.smtpsslcertpath::
	Path to ca-certificates (either a directory or a single file).
	Set it to an empty string to disable certificate verification.

sendemail.<identity>.*::
	Identity-specific versions of the 'sendemail.*' parameters
	found below, taking precedence over those when this
	identity is selected, through either the command-line or
	`sendemail.identity`.

sendemail.aliasesFile::
sendemail.aliasFileType::
sendemail.annotate::
sendemail.bcc::
sendemail.cc::
sendemail.ccCmd::
sendemail.chainReplyTo::
sendemail.confirm::
sendemail.envelopeSender::
sendemail.from::
sendemail.multiEdit::
sendemail.signedoffbycc::
sendemail.smtpPass::
sendemail.suppresscc::
sendemail.suppressFrom::
sendemail.to::
sendemail.tocmd::
sendemail.smtpDomain::
sendemail.smtpServer::
sendemail.smtpServerPort::
sendemail.smtpServerOption::
sendemail.smtpUser::
sendemail.thread::
sendemail.transferEncoding::
sendemail.validate::
sendemail.xmailer::
	See linkgit:git-send-email[1] for description.

sendemail.signedoffcc (deprecated)::
	Deprecated alias for `sendemail.signedoffbycc`.

sendemail.smtpBatchSize::
	Number of messages to be sent per connection, after that a relogin
	will happen.  If the value is 0 or undefined, send all messages in
	one connection.
	See also the `--batch-size` option of linkgit:git-send-email[1].

sendemail.smtpReloginDelay::
	Seconds wait before reconnecting to smtp server.
	See also the `--relogin-delay` option of linkgit:git-send-email[1].

showbranch.default::
	The default set of branches for linkgit:git-show-branch[1].
	See linkgit:git-show-branch[1].

splitIndex.maxPercentChange::
	When the split index feature is used, this specifies the
	percent of entries the split index can contain compared to the
	total number of entries in both the split index and the shared
	index before a new shared index is written.
	The value should be between 0 and 100. If the value is 0 then
	a new shared index is always written, if it is 100 a new
	shared index is never written.
	By default the value is 20, so a new shared index is written
	if the number of entries in the split index would be greater
	than 20 percent of the total number of entries.
	See linkgit:git-update-index[1].

splitIndex.sharedIndexExpire::
	When the split index feature is used, shared index files that
	were not modified since the time this variable specifies will
	be removed when a new shared index file is created. The value
	"now" expires all entries immediately, and "never" suppresses
	expiration altogether.
	The default value is "2.weeks.ago".
	Note that a shared index file is considered modified (for the
	purpose of expiration) each time a new split-index file is
	either created based on it or read from it.
	See linkgit:git-update-index[1].

status.relativePaths::
	By default, linkgit:git-status[1] shows paths relative to the
	current directory. Setting this variable to `false` shows paths
	relative to the repository root (this was the default for Git
	prior to v1.5.4).

status.short::
	Set to true to enable --short by default in linkgit:git-status[1].
	The option --no-short takes precedence over this variable.

status.branch::
	Set to true to enable --branch by default in linkgit:git-status[1].
	The option --no-branch takes precedence over this variable.

status.displayCommentPrefix::
	If set to true, linkgit:git-status[1] will insert a comment
	prefix before each output line (starting with
	`core.commentChar`, i.e. `#` by default). This was the
	behavior of linkgit:git-status[1] in Git 1.8.4 and previous.
	Defaults to false.

status.showStash::
	If set to true, linkgit:git-status[1] will display the number of
	entries currently stashed away.
	Defaults to false.

status.showUntrackedFiles::
	By default, linkgit:git-status[1] and linkgit:git-commit[1] show
	files which are not currently tracked by Git. Directories which
	contain only untracked files, are shown with the directory name
	only. Showing untracked files means that Git needs to lstat() all
	the files in the whole repository, which might be slow on some
	systems. So, this variable controls how the commands displays
	the untracked files. Possible values are:
+
--
* `no` - Show no untracked files.
* `normal` - Show untracked files and directories.
* `all` - Show also individual files in untracked directories.
--
+
If this variable is not specified, it defaults to 'normal'.
This variable can be overridden with the -u|--untracked-files option
of linkgit:git-status[1] and linkgit:git-commit[1].

status.submoduleSummary::
	Defaults to false.
	If this is set to a non zero number or true (identical to -1 or an
	unlimited number), the submodule summary will be enabled and a
	summary of commits for modified submodules will be shown (see
	--summary-limit option of linkgit:git-submodule[1]). Please note
	that the summary output command will be suppressed for all
	submodules when `diff.ignoreSubmodules` is set to 'all' or only
	for those submodules where `submodule.<name>.ignore=all`. The only
	exception to that rule is that status and commit will show staged
	submodule changes. To
	also view the summary for ignored submodules you can either use
	the --ignore-submodules=dirty command-line option or the 'git
	submodule summary' command, which shows a similar output but does
	not honor these settings.

stash.showPatch::
	If this is set to true, the `git stash show` command without an
	option will show the stash entry in patch form.  Defaults to false.
	See description of 'show' command in linkgit:git-stash[1].

stash.showStat::
	If this is set to true, the `git stash show` command without an
	option will show diffstat of the stash entry.  Defaults to true.
	See description of 'show' command in linkgit:git-stash[1].

submodule.<name>.url::
	The URL for a submodule. This variable is copied from the .gitmodules
	file to the git config via 'git submodule init'. The user can change
	the configured URL before obtaining the submodule via 'git submodule
	update'. If neither submodule.<name>.active or submodule.active are
	set, the presence of this variable is used as a fallback to indicate
	whether the submodule is of interest to git commands.
	See linkgit:git-submodule[1] and linkgit:gitmodules[5] for details.

submodule.<name>.update::
	The method by which a submodule is updated by 'git submodule update',
	which is the only affected command, others such as
	'git checkout --recurse-submodules' are unaffected. It exists for
	historical reasons, when 'git submodule' was the only command to
	interact with submodules; settings like `submodule.active`
	and `pull.rebase` are more specific. It is populated by
	`git submodule init` from the linkgit:gitmodules[5] file.
	See description of 'update' command in linkgit:git-submodule[1].

submodule.<name>.branch::
	The remote branch name for a submodule, used by `git submodule
	update --remote`.  Set this option to override the value found in
	the `.gitmodules` file.  See linkgit:git-submodule[1] and
	linkgit:gitmodules[5] for details.

submodule.<name>.fetchRecurseSubmodules::
	This option can be used to control recursive fetching of this
	submodule. It can be overridden by using the --[no-]recurse-submodules
	command-line option to "git fetch" and "git pull".
	This setting will override that from in the linkgit:gitmodules[5]
	file.

submodule.<name>.ignore::
	Defines under what circumstances "git status" and the diff family show
	a submodule as modified. When set to "all", it will never be considered
	modified (but it will nonetheless show up in the output of status and
	commit when it has been staged), "dirty" will ignore all changes
	to the submodules work tree and
	takes only differences between the HEAD of the submodule and the commit
	recorded in the superproject into account. "untracked" will additionally
	let submodules with modified tracked files in their work tree show up.
	Using "none" (the default when this option is not set) also shows
	submodules that have untracked files in their work tree as changed.
	This setting overrides any setting made in .gitmodules for this submodule,
	both settings can be overridden on the command line by using the
	"--ignore-submodules" option. The 'git submodule' commands are not
	affected by this setting.

submodule.<name>.active::
	Boolean value indicating if the submodule is of interest to git
	commands.  This config option takes precedence over the
	submodule.active config option.

submodule.active::
	A repeated field which contains a pathspec used to match against a
	submodule's path to determine if the submodule is of interest to git
	commands.

submodule.recurse::
	Specifies if commands recurse into submodules by default. This
	applies to all commands that have a `--recurse-submodules` option.
	Defaults to false.

submodule.fetchJobs::
	Specifies how many submodules are fetched/cloned at the same time.
	A positive integer allows up to that number of submodules fetched
	in parallel. A value of 0 will give some reasonable default.
	If unset, it defaults to 1.

submodule.alternateLocation::
	Specifies how the submodules obtain alternates when submodules are
	cloned. Possible values are `no`, `superproject`.
	By default `no` is assumed, which doesn't add references. When the
	value is set to `superproject` the submodule to be cloned computes
	its alternates location relative to the superprojects alternate.

submodule.alternateErrorStrategy::
	Specifies how to treat errors with the alternates for a submodule
	as computed via `submodule.alternateLocation`. Possible values are
	`ignore`, `info`, `die`. Default is `die`.

tag.forceSignAnnotated::
	A boolean to specify whether annotated tags created should be GPG signed.
	If `--annotate` is specified on the command line, it takes
	precedence over this option.

tag.sort::
	This variable controls the sort ordering of tags when displayed by
	linkgit:git-tag[1]. Without the "--sort=<value>" option provided, the
	value of this variable will be used as the default.

tar.umask::
	This variable can be used to restrict the permission bits of
	tar archive entries.  The default is 0002, which turns off the
	world write bit.  The special value "user" indicates that the
	archiving user's umask will be used instead.  See umask(2) and
	linkgit:git-archive[1].

transfer.fsckObjects::
	When `fetch.fsckObjects` or `receive.fsckObjects` are
	not set, the value of this variable is used instead.
	Defaults to false.

transfer.hideRefs::
	String(s) `receive-pack` and `upload-pack` use to decide which
	refs to omit from their initial advertisements.  Use more than
	one definition to specify multiple prefix strings. A ref that is
	under the hierarchies listed in the value of this variable is
	excluded, and is hidden when responding to `git push` or `git
	fetch`.  See `receive.hideRefs` and `uploadpack.hideRefs` for
	program-specific versions of this config.
+
You may also include a `!` in front of the ref name to negate the entry,
explicitly exposing it, even if an earlier entry marked it as hidden.
If you have multiple hideRefs values, later entries override earlier ones
(and entries in more-specific config files override less-specific ones).
+
If a namespace is in use, the namespace prefix is stripped from each
reference before it is matched against `transfer.hiderefs` patterns.
For example, if `refs/heads/master` is specified in `transfer.hideRefs` and
the current namespace is `foo`, then `refs/namespaces/foo/refs/heads/master`
is omitted from the advertisements but `refs/heads/master` and
`refs/namespaces/bar/refs/heads/master` are still advertised as so-called
"have" lines. In order to match refs before stripping, add a `^` in front of
the ref name. If you combine `!` and `^`, `!` must be specified first.
+
Even if you hide refs, a client may still be able to steal the target
objects via the techniques described in the "SECURITY" section of the
linkgit:gitnamespaces[7] man page; it's best to keep private data in a
separate repository.

transfer.unpackLimit::
	When `fetch.unpackLimit` or `receive.unpackLimit` are
	not set, the value of this variable is used instead.
	The default value is 100.

uploadarchive.allowUnreachable::
	If true, allow clients to use `git archive --remote` to request
	any tree, whether reachable from the ref tips or not. See the
	discussion in the "SECURITY" section of
	linkgit:git-upload-archive[1] for more details. Defaults to
	`false`.

uploadpack.hideRefs::
	This variable is the same as `transfer.hideRefs`, but applies
	only to `upload-pack` (and so affects only fetches, not pushes).
	An attempt to fetch a hidden ref by `git fetch` will fail.  See
	also `uploadpack.allowTipSHA1InWant`.

uploadpack.allowTipSHA1InWant::
	When `uploadpack.hideRefs` is in effect, allow `upload-pack`
	to accept a fetch request that asks for an object at the tip
	of a hidden ref (by default, such a request is rejected).
	See also `uploadpack.hideRefs`.  Even if this is false, a client
	may be able to steal objects via the techniques described in the
	"SECURITY" section of the linkgit:gitnamespaces[7] man page; it's
	best to keep private data in a separate repository.

uploadpack.allowReachableSHA1InWant::
	Allow `upload-pack` to accept a fetch request that asks for an
	object that is reachable from any ref tip. However, note that
	calculating object reachability is computationally expensive.
	Defaults to `false`.  Even if this is false, a client may be able
	to steal objects via the techniques described in the "SECURITY"
	section of the linkgit:gitnamespaces[7] man page; it's best to
	keep private data in a separate repository.

uploadpack.allowAnySHA1InWant::
	Allow `upload-pack` to accept a fetch request that asks for any
	object at all.
	Defaults to `false`.

uploadpack.keepAlive::
	When `upload-pack` has started `pack-objects`, there may be a
	quiet period while `pack-objects` prepares the pack. Normally
	it would output progress information, but if `--quiet` was used
	for the fetch, `pack-objects` will output nothing at all until
	the pack data begins. Some clients and networks may consider
	the server to be hung and give up. Setting this option instructs
	`upload-pack` to send an empty keepalive packet every
	`uploadpack.keepAlive` seconds. Setting this option to 0
	disables keepalive packets entirely. The default is 5 seconds.

uploadpack.packObjectsHook::
	If this option is set, when `upload-pack` would run
	`git pack-objects` to create a packfile for a client, it will
	run this shell command instead.  The `pack-objects` command and
	arguments it _would_ have run (including the `git pack-objects`
	at the beginning) are appended to the shell command. The stdin
	and stdout of the hook are treated as if `pack-objects` itself
	was run. I.e., `upload-pack` will feed input intended for
	`pack-objects` to the hook, and expects a completed packfile on
	stdout.
+
Note that this configuration variable is ignored if it is seen in the
repository-level config (this is a safety measure against fetching from
untrusted repositories).

url.<base>.insteadOf::
	Any URL that starts with this value will be rewritten to
	start, instead, with <base>. In cases where some site serves a
	large number of repositories, and serves them with multiple
	access methods, and some users need to use different access
	methods, this feature allows people to specify any of the
	equivalent URLs and have Git automatically rewrite the URL to
	the best alternative for the particular user, even for a
	never-before-seen repository on the site.  When more than one
	insteadOf strings match a given URL, the longest match is used.
+
Note that any protocol restrictions will be applied to the rewritten
URL. If the rewrite changes the URL to use a custom protocol or remote
helper, you may need to adjust the `protocol.*.allow` config to permit
the request.  In particular, protocols you expect to use for submodules
must be set to `always` rather than the default of `user`. See the
description of `protocol.allow` above.

url.<base>.pushInsteadOf::
	Any URL that starts with this value will not be pushed to;
	instead, it will be rewritten to start with <base>, and the
	resulting URL will be pushed to. In cases where some site serves
	a large number of repositories, and serves them with multiple
	access methods, some of which do not allow push, this feature
	allows people to specify a pull-only URL and have Git
	automatically use an appropriate URL to push, even for a
	never-before-seen repository on the site.  When more than one
	pushInsteadOf strings match a given URL, the longest match is
	used.  If a remote has an explicit pushurl, Git will ignore this
	setting for that remote.

user.email::
	Your email address to be recorded in any newly created commits.
	Can be overridden by the `GIT_AUTHOR_EMAIL`, `GIT_COMMITTER_EMAIL`, and
	`EMAIL` environment variables.  See linkgit:git-commit-tree[1].

user.name::
	Your full name to be recorded in any newly created commits.
	Can be overridden by the `GIT_AUTHOR_NAME` and `GIT_COMMITTER_NAME`
	environment variables.  See linkgit:git-commit-tree[1].

user.useConfigOnly::
	Instruct Git to avoid trying to guess defaults for `user.email`
	and `user.name`, and instead retrieve the values only from the
	configuration. For example, if you have multiple email addresses
	and would like to use a different one for each repository, then
	with this configuration option set to `true` in the global config
	along with a name, Git will prompt you to set up an email before
	making new commits in a newly cloned repository.
	Defaults to `false`.

user.signingKey::
	If linkgit:git-tag[1] or linkgit:git-commit[1] is not selecting the
	key you want it to automatically when creating a signed tag or
	commit, you can override the default selection with this variable.
	This option is passed unchanged to gpg's --local-user parameter,
	so you may specify a key using any method that gpg supports.

versionsort.prereleaseSuffix (deprecated)::
	Deprecated alias for `versionsort.suffix`.  Ignored if
	`versionsort.suffix` is set.

versionsort.suffix::
	Even when version sort is used in linkgit:git-tag[1], tagnames
	with the same base version but different suffixes are still sorted
	lexicographically, resulting e.g. in prerelease tags appearing
	after the main release (e.g. "1.0-rc1" after "1.0").  This
	variable can be specified to determine the sorting order of tags
	with different suffixes.
+
By specifying a single suffix in this variable, any tagname containing
that suffix will appear before the corresponding main release.  E.g. if
the variable is set to "-rc", then all "1.0-rcX" tags will appear before
"1.0".  If specified multiple times, once per suffix, then the order of
suffixes in the configuration will determine the sorting order of tagnames
with those suffixes.  E.g. if "-pre" appears before "-rc" in the
configuration, then all "1.0-preX" tags will be listed before any
"1.0-rcX" tags.  The placement of the main release tag relative to tags
with various suffixes can be determined by specifying the empty suffix
among those other suffixes.  E.g. if the suffixes "-rc", "", "-ck" and
"-bfs" appear in the configuration in this order, then all "v4.8-rcX" tags
are listed first, followed by "v4.8", then "v4.8-ckX" and finally
"v4.8-bfsX".
+
If more than one suffixes match the same tagname, then that tagname will
be sorted according to the suffix which starts at the earliest position in
the tagname.  If more than one different matching suffixes start at
that earliest position, then that tagname will be sorted according to the
longest of those suffixes.
The sorting order between different suffixes is undefined if they are
in multiple config files.

web.browser::
	Specify a web browser that may be used by some commands.
	Currently only linkgit:git-instaweb[1] and linkgit:git-help[1]
	may use it.

worktree.guessRemote::
	With `add`, if no branch argument, and neither of `-b` nor
	`-B` nor `--detach` are given, the command defaults to
	creating a new branch from HEAD.  If `worktree.guessRemote` is
	set to true, `worktree add` tries to find a remote-tracking
	branch whose name uniquely matches the new branch name.  If
	such a branch exists, it is checked out and set as "upstream"
	for the new branch.  If no such match can be found, it falls
	back to creating a new branch from the current HEAD.<|MERGE_RESOLUTION|>--- conflicted
+++ resolved
@@ -351,15 +351,12 @@
 	addEmbeddedRepo::
 		Advice on what to do when you've accidentally added one
 		git repo inside of another.
-<<<<<<< HEAD
 	ignoredHook::
 		Advice shown if an hook is ignored because the hook is not
 		set as executable.
-=======
 	waitingForEditor::
 		Print a message to the terminal whenever Git is waiting for
 		editor input from the user.
->>>>>>> abfb04d0
 --
 
 core.fileMode::

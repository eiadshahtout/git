#include "cache.h"
#include "config.h"
#include "dir.h"
#include "git-compat-util.h"
#include "lockfile.h"
#include "pack.h"
#include "packfile.h"
#include "commit.h"
#include "object.h"
#include "refs.h"
#include "revision.h"
#include "sha1-lookup.h"
#include "commit-graph.h"
#include "object-store.h"
#include "alloc.h"
#include "hashmap.h"
#include "replace-object.h"
#include "progress.h"

#define GRAPH_SIGNATURE 0x43475048 /* "CGPH" */
#define GRAPH_CHUNKID_OIDFANOUT 0x4f494446 /* "OIDF" */
#define GRAPH_CHUNKID_OIDLOOKUP 0x4f49444c /* "OIDL" */
#define GRAPH_CHUNKID_DATA 0x43444154 /* "CDAT" */
#define GRAPH_CHUNKID_EXTRAEDGES 0x45444745 /* "EDGE" */

#define GRAPH_DATA_WIDTH (the_hash_algo->rawsz + 16)

#define GRAPH_VERSION_1 0x1
#define GRAPH_VERSION GRAPH_VERSION_1

<<<<<<< HEAD
#define GRAPH_OCTOPUS_EDGES_NEEDED 0x80000000
=======
#define GRAPH_OID_VERSION_SHA1 1
#define GRAPH_OID_LEN_SHA1 GIT_SHA1_RAWSZ
#define GRAPH_OID_VERSION GRAPH_OID_VERSION_SHA1
#define GRAPH_OID_LEN GRAPH_OID_LEN_SHA1

#define GRAPH_EXTRA_EDGES_NEEDED 0x80000000
>>>>>>> e54bb226
#define GRAPH_PARENT_MISSING 0x7fffffff
#define GRAPH_EDGE_LAST_MASK 0x7fffffff
#define GRAPH_PARENT_NONE 0x70000000

#define GRAPH_LAST_EDGE 0x80000000

#define GRAPH_HEADER_SIZE 8
#define GRAPH_FANOUT_SIZE (4 * 256)
#define GRAPH_CHUNKLOOKUP_WIDTH 12
#define GRAPH_MIN_SIZE (GRAPH_HEADER_SIZE + 4 * GRAPH_CHUNKLOOKUP_WIDTH \
			+ GRAPH_FANOUT_SIZE + the_hash_algo->rawsz)

char *get_commit_graph_filename(const char *obj_dir)
{
	return xstrfmt("%s/info/commit-graph", obj_dir);
}

static uint8_t oid_version(void)
{
	return 1;
}

static struct commit_graph *alloc_commit_graph(void)
{
	struct commit_graph *g = xcalloc(1, sizeof(*g));
	g->graph_fd = -1;

	return g;
}

extern int read_replace_refs;

static int commit_graph_compatible(struct repository *r)
{
	if (!r->gitdir)
		return 0;

	if (read_replace_refs) {
		prepare_replace_object(r);
		if (hashmap_get_size(&r->objects->replace_map->map))
			return 0;
	}

	prepare_commit_graft(r);
	if (r->parsed_objects && r->parsed_objects->grafts_nr)
		return 0;
	if (is_repository_shallow(r))
		return 0;

	return 1;
}

struct commit_graph *load_commit_graph_one(const char *graph_file)
{
	void *graph_map;
	const unsigned char *data, *chunk_lookup;
	size_t graph_size;
	struct stat st;
	uint32_t i;
	struct commit_graph *graph;
	int fd = git_open(graph_file);
	uint64_t last_chunk_offset;
	uint32_t last_chunk_id;
	uint32_t graph_signature;
	unsigned char graph_version, hash_version;

	if (fd < 0)
		return NULL;
	if (fstat(fd, &st)) {
		close(fd);
		return NULL;
	}
	graph_size = xsize_t(st.st_size);

	if (graph_size < GRAPH_MIN_SIZE) {
		close(fd);
		die(_("graph file %s is too small"), graph_file);
	}
	graph_map = xmmap(NULL, graph_size, PROT_READ, MAP_PRIVATE, fd, 0);
	data = (const unsigned char *)graph_map;

	graph_signature = get_be32(data);
	if (graph_signature != GRAPH_SIGNATURE) {
		error(_("graph signature %X does not match signature %X"),
		      graph_signature, GRAPH_SIGNATURE);
		goto cleanup_fail;
	}

	graph_version = *(unsigned char*)(data + 4);
	if (graph_version != GRAPH_VERSION) {
		error(_("graph version %X does not match version %X"),
		      graph_version, GRAPH_VERSION);
		goto cleanup_fail;
	}

	hash_version = *(unsigned char*)(data + 5);
	if (hash_version != oid_version()) {
		error(_("hash version %X does not match version %X"),
		      hash_version, oid_version());
		goto cleanup_fail;
	}

	graph = alloc_commit_graph();

	graph->hash_len = the_hash_algo->rawsz;
	graph->num_chunks = *(unsigned char*)(data + 6);
	graph->graph_fd = fd;
	graph->data = graph_map;
	graph->data_len = graph_size;

	last_chunk_id = 0;
	last_chunk_offset = 8;
	chunk_lookup = data + 8;
	for (i = 0; i < graph->num_chunks; i++) {
		uint32_t chunk_id = get_be32(chunk_lookup + 0);
		uint64_t chunk_offset = get_be64(chunk_lookup + 4);
		int chunk_repeated = 0;

		chunk_lookup += GRAPH_CHUNKLOOKUP_WIDTH;

		if (chunk_offset > graph_size - the_hash_algo->rawsz) {
			error(_("improper chunk offset %08x%08x"), (uint32_t)(chunk_offset >> 32),
			      (uint32_t)chunk_offset);
			goto cleanup_fail;
		}

		switch (chunk_id) {
		case GRAPH_CHUNKID_OIDFANOUT:
			if (graph->chunk_oid_fanout)
				chunk_repeated = 1;
			else
				graph->chunk_oid_fanout = (uint32_t*)(data + chunk_offset);
			break;

		case GRAPH_CHUNKID_OIDLOOKUP:
			if (graph->chunk_oid_lookup)
				chunk_repeated = 1;
			else
				graph->chunk_oid_lookup = data + chunk_offset;
			break;

		case GRAPH_CHUNKID_DATA:
			if (graph->chunk_commit_data)
				chunk_repeated = 1;
			else
				graph->chunk_commit_data = data + chunk_offset;
			break;

		case GRAPH_CHUNKID_EXTRAEDGES:
			if (graph->chunk_extra_edges)
				chunk_repeated = 1;
			else
				graph->chunk_extra_edges = data + chunk_offset;
			break;
		}

		if (chunk_repeated) {
			error(_("chunk id %08x appears multiple times"), chunk_id);
			goto cleanup_fail;
		}

		if (last_chunk_id == GRAPH_CHUNKID_OIDLOOKUP)
		{
			graph->num_commits = (chunk_offset - last_chunk_offset)
					     / graph->hash_len;
		}

		last_chunk_id = chunk_id;
		last_chunk_offset = chunk_offset;
	}

	return graph;

cleanup_fail:
	munmap(graph_map, graph_size);
	close(fd);
	exit(1);
}

static void prepare_commit_graph_one(struct repository *r, const char *obj_dir)
{
	char *graph_name;

	if (r->objects->commit_graph)
		return;

	graph_name = get_commit_graph_filename(obj_dir);
	r->objects->commit_graph =
		load_commit_graph_one(graph_name);

	FREE_AND_NULL(graph_name);
}

/*
 * Return 1 if commit_graph is non-NULL, and 0 otherwise.
 *
 * On the first invocation, this function attemps to load the commit
 * graph if the_repository is configured to have one.
 */
static int prepare_commit_graph(struct repository *r)
{
	struct object_directory *odb;
	int config_value;

	if (r->objects->commit_graph_attempted)
		return !!r->objects->commit_graph;
	r->objects->commit_graph_attempted = 1;

	if (!git_env_bool(GIT_TEST_COMMIT_GRAPH, 0) &&
	    (repo_config_get_bool(r, "core.commitgraph", &config_value) ||
	    !config_value))
		/*
		 * This repository is not configured to use commit graphs, so
		 * do not load one. (But report commit_graph_attempted anyway
		 * so that commit graph loading is not attempted again for this
		 * repository.)
		 */
		return 0;

	if (!commit_graph_compatible(r))
		return 0;

	prepare_alt_odb(r);
	for (odb = r->objects->odb;
	     !r->objects->commit_graph && odb;
	     odb = odb->next)
		prepare_commit_graph_one(r, odb->path);
	return !!r->objects->commit_graph;
}

int generation_numbers_enabled(struct repository *r)
{
	uint32_t first_generation;
	struct commit_graph *g;
	if (!prepare_commit_graph(r))
	       return 0;

	g = r->objects->commit_graph;

	if (!g->num_commits)
		return 0;

	first_generation = get_be32(g->chunk_commit_data +
				    g->hash_len + 8) >> 2;

	return !!first_generation;
}

void close_commit_graph(struct repository *r)
{
	free_commit_graph(r->objects->commit_graph);
	r->objects->commit_graph = NULL;
}

static int bsearch_graph(struct commit_graph *g, struct object_id *oid, uint32_t *pos)
{
	return bsearch_hash(oid->hash, g->chunk_oid_fanout,
			    g->chunk_oid_lookup, g->hash_len, pos);
}

static struct commit_list **insert_parent_or_die(struct commit_graph *g,
						 uint64_t pos,
						 struct commit_list **pptr)
{
	struct commit *c;
	struct object_id oid;

	if (pos >= g->num_commits)
		die("invalid parent position %"PRIu64, pos);

	hashcpy(oid.hash, g->chunk_oid_lookup + g->hash_len * pos);
	c = lookup_commit(the_repository, &oid);
	if (!c)
		die(_("could not find commit %s"), oid_to_hex(&oid));
	c->graph_pos = pos;
	return &commit_list_insert(c, pptr)->next;
}

static void fill_commit_graph_info(struct commit *item, struct commit_graph *g, uint32_t pos)
{
	const unsigned char *commit_data = g->chunk_commit_data + GRAPH_DATA_WIDTH * pos;
	item->graph_pos = pos;
	item->generation = get_be32(commit_data + g->hash_len + 8) >> 2;
}

static int fill_commit_in_graph(struct commit *item, struct commit_graph *g, uint32_t pos)
{
	uint32_t edge_value;
	uint32_t *parent_data_ptr;
	uint64_t date_low, date_high;
	struct commit_list **pptr;
	const unsigned char *commit_data = g->chunk_commit_data + (g->hash_len + 16) * pos;

	item->object.parsed = 1;
	item->graph_pos = pos;

	item->maybe_tree = NULL;

	date_high = get_be32(commit_data + g->hash_len + 8) & 0x3;
	date_low = get_be32(commit_data + g->hash_len + 12);
	item->date = (timestamp_t)((date_high << 32) | date_low);

	item->generation = get_be32(commit_data + g->hash_len + 8) >> 2;

	pptr = &item->parents;

	edge_value = get_be32(commit_data + g->hash_len);
	if (edge_value == GRAPH_PARENT_NONE)
		return 1;
	pptr = insert_parent_or_die(g, edge_value, pptr);

	edge_value = get_be32(commit_data + g->hash_len + 4);
	if (edge_value == GRAPH_PARENT_NONE)
		return 1;
	if (!(edge_value & GRAPH_EXTRA_EDGES_NEEDED)) {
		pptr = insert_parent_or_die(g, edge_value, pptr);
		return 1;
	}

	parent_data_ptr = (uint32_t*)(g->chunk_extra_edges +
			  4 * (uint64_t)(edge_value & GRAPH_EDGE_LAST_MASK));
	do {
		edge_value = get_be32(parent_data_ptr);
		pptr = insert_parent_or_die(g,
					    edge_value & GRAPH_EDGE_LAST_MASK,
					    pptr);
		parent_data_ptr++;
	} while (!(edge_value & GRAPH_LAST_EDGE));

	return 1;
}

static int find_commit_in_graph(struct commit *item, struct commit_graph *g, uint32_t *pos)
{
	if (item->graph_pos != COMMIT_NOT_FROM_GRAPH) {
		*pos = item->graph_pos;
		return 1;
	} else {
		return bsearch_graph(g, &(item->object.oid), pos);
	}
}

static int parse_commit_in_graph_one(struct commit_graph *g, struct commit *item)
{
	uint32_t pos;

	if (item->object.parsed)
		return 1;

	if (find_commit_in_graph(item, g, &pos))
		return fill_commit_in_graph(item, g, pos);

	return 0;
}

int parse_commit_in_graph(struct repository *r, struct commit *item)
{
	if (!prepare_commit_graph(r))
		return 0;
	return parse_commit_in_graph_one(r->objects->commit_graph, item);
}

void load_commit_graph_info(struct repository *r, struct commit *item)
{
	uint32_t pos;
	if (!prepare_commit_graph(r))
		return;
	if (find_commit_in_graph(item, r->objects->commit_graph, &pos))
		fill_commit_graph_info(item, r->objects->commit_graph, pos);
}

static struct tree *load_tree_for_commit(struct commit_graph *g, struct commit *c)
{
	struct object_id oid;
	const unsigned char *commit_data = g->chunk_commit_data +
					   GRAPH_DATA_WIDTH * (c->graph_pos);

	hashcpy(oid.hash, commit_data);
	c->maybe_tree = lookup_tree(the_repository, &oid);

	return c->maybe_tree;
}

static struct tree *get_commit_tree_in_graph_one(struct commit_graph *g,
						 const struct commit *c)
{
	if (c->maybe_tree)
		return c->maybe_tree;
	if (c->graph_pos == COMMIT_NOT_FROM_GRAPH)
		BUG("get_commit_tree_in_graph_one called from non-commit-graph commit");

	return load_tree_for_commit(g, (struct commit *)c);
}

struct tree *get_commit_tree_in_graph(struct repository *r, const struct commit *c)
{
	return get_commit_tree_in_graph_one(r->objects->commit_graph, c);
}

static void write_graph_chunk_fanout(struct hashfile *f,
				     struct commit **commits,
				     int nr_commits,
				     struct progress *progress,
				     uint64_t *progress_cnt)
{
	int i, count = 0;
	struct commit **list = commits;

	/*
	 * Write the first-level table (the list is sorted,
	 * but we use a 256-entry lookup to be able to avoid
	 * having to do eight extra binary search iterations).
	 */
	for (i = 0; i < 256; i++) {
		while (count < nr_commits) {
			if ((*list)->object.oid.hash[0] != i)
				break;
			display_progress(progress, ++*progress_cnt);
			count++;
			list++;
		}

		hashwrite_be32(f, count);
	}
}

static void write_graph_chunk_oids(struct hashfile *f, int hash_len,
				   struct commit **commits, int nr_commits,
				   struct progress *progress,
				   uint64_t *progress_cnt)
{
	struct commit **list = commits;
	int count;
	for (count = 0; count < nr_commits; count++, list++) {
		display_progress(progress, ++*progress_cnt);
		hashwrite(f, (*list)->object.oid.hash, (int)hash_len);
	}
}

static const unsigned char *commit_to_sha1(size_t index, void *table)
{
	struct commit **commits = table;
	return commits[index]->object.oid.hash;
}

static void write_graph_chunk_data(struct hashfile *f, int hash_len,
				   struct commit **commits, int nr_commits,
				   struct progress *progress,
				   uint64_t *progress_cnt)
{
	struct commit **list = commits;
	struct commit **last = commits + nr_commits;
	uint32_t num_extra_edges = 0;

	while (list < last) {
		struct commit_list *parent;
		int edge_value;
		uint32_t packedDate[2];
		display_progress(progress, ++*progress_cnt);

		parse_commit(*list);
		hashwrite(f, get_commit_tree_oid(*list)->hash, hash_len);

		parent = (*list)->parents;

		if (!parent)
			edge_value = GRAPH_PARENT_NONE;
		else {
			edge_value = sha1_pos(parent->item->object.oid.hash,
					      commits,
					      nr_commits,
					      commit_to_sha1);

			if (edge_value < 0)
				edge_value = GRAPH_PARENT_MISSING;
		}

		hashwrite_be32(f, edge_value);

		if (parent)
			parent = parent->next;

		if (!parent)
			edge_value = GRAPH_PARENT_NONE;
		else if (parent->next)
			edge_value = GRAPH_EXTRA_EDGES_NEEDED | num_extra_edges;
		else {
			edge_value = sha1_pos(parent->item->object.oid.hash,
					      commits,
					      nr_commits,
					      commit_to_sha1);
			if (edge_value < 0)
				edge_value = GRAPH_PARENT_MISSING;
		}

		hashwrite_be32(f, edge_value);

		if (edge_value & GRAPH_EXTRA_EDGES_NEEDED) {
			do {
				num_extra_edges++;
				parent = parent->next;
			} while (parent);
		}

		if (sizeof((*list)->date) > 4)
			packedDate[0] = htonl(((*list)->date >> 32) & 0x3);
		else
			packedDate[0] = 0;

		packedDate[0] |= htonl((*list)->generation << 2);

		packedDate[1] = htonl((*list)->date);
		hashwrite(f, packedDate, 8);

		list++;
	}
}

static void write_graph_chunk_extra_edges(struct hashfile *f,
					  struct commit **commits,
					  int nr_commits,
					  struct progress *progress,
					  uint64_t *progress_cnt)
{
	struct commit **list = commits;
	struct commit **last = commits + nr_commits;
	struct commit_list *parent;

	while (list < last) {
		int num_parents = 0;

		display_progress(progress, ++*progress_cnt);

		for (parent = (*list)->parents; num_parents < 3 && parent;
		     parent = parent->next)
			num_parents++;

		if (num_parents <= 2) {
			list++;
			continue;
		}

		/* Since num_parents > 2, this initializer is safe. */
		for (parent = (*list)->parents->next; parent; parent = parent->next) {
			int edge_value = sha1_pos(parent->item->object.oid.hash,
						  commits,
						  nr_commits,
						  commit_to_sha1);

			if (edge_value < 0)
				edge_value = GRAPH_PARENT_MISSING;
			else if (!parent->next)
				edge_value |= GRAPH_LAST_EDGE;

			hashwrite_be32(f, edge_value);
		}

		list++;
	}
}

static int commit_compare(const void *_a, const void *_b)
{
	const struct object_id *a = (const struct object_id *)_a;
	const struct object_id *b = (const struct object_id *)_b;
	return oidcmp(a, b);
}

struct packed_commit_list {
	struct commit **list;
	int nr;
	int alloc;
};

struct packed_oid_list {
	struct object_id *list;
	int nr;
	int alloc;
	struct progress *progress;
	int progress_done;
};

static int add_packed_commits(const struct object_id *oid,
			      struct packed_git *pack,
			      uint32_t pos,
			      void *data)
{
	struct packed_oid_list *list = (struct packed_oid_list*)data;
	enum object_type type;
	off_t offset = nth_packed_object_offset(pack, pos);
	struct object_info oi = OBJECT_INFO_INIT;

	if (list->progress)
		display_progress(list->progress, ++list->progress_done);

	oi.typep = &type;
	if (packed_object_info(the_repository, pack, offset, &oi) < 0)
		die(_("unable to get type of object %s"), oid_to_hex(oid));

	if (type != OBJ_COMMIT)
		return 0;

	ALLOC_GROW(list->list, list->nr + 1, list->alloc);
	oidcpy(&(list->list[list->nr]), oid);
	list->nr++;

	return 0;
}

static void add_missing_parents(struct packed_oid_list *oids, struct commit *commit)
{
	struct commit_list *parent;
	for (parent = commit->parents; parent; parent = parent->next) {
		if (!(parent->item->object.flags & UNINTERESTING)) {
			ALLOC_GROW(oids->list, oids->nr + 1, oids->alloc);
			oidcpy(&oids->list[oids->nr], &(parent->item->object.oid));
			oids->nr++;
			parent->item->object.flags |= UNINTERESTING;
		}
	}
}

static void close_reachable(struct packed_oid_list *oids, int report_progress)
{
	int i;
	struct commit *commit;
	struct progress *progress = NULL;

	if (report_progress)
		progress = start_delayed_progress(
			_("Loading known commits in commit graph"), oids->nr);
	for (i = 0; i < oids->nr; i++) {
		display_progress(progress, i + 1);
		commit = lookup_commit(the_repository, &oids->list[i]);
		if (commit)
			commit->object.flags |= UNINTERESTING;
	}
	stop_progress(&progress);

	/*
	 * As this loop runs, oids->nr may grow, but not more
	 * than the number of missing commits in the reachable
	 * closure.
	 */
	if (report_progress)
		progress = start_delayed_progress(
			_("Expanding reachable commits in commit graph"), oids->nr);
	for (i = 0; i < oids->nr; i++) {
		display_progress(progress, i + 1);
		commit = lookup_commit(the_repository, &oids->list[i]);

		if (commit && !parse_commit(commit))
			add_missing_parents(oids, commit);
	}
	stop_progress(&progress);

	if (report_progress)
		progress = start_delayed_progress(
			_("Clearing commit marks in commit graph"), oids->nr);
	for (i = 0; i < oids->nr; i++) {
		display_progress(progress, i + 1);
		commit = lookup_commit(the_repository, &oids->list[i]);

		if (commit)
			commit->object.flags &= ~UNINTERESTING;
	}
	stop_progress(&progress);
}

static void compute_generation_numbers(struct packed_commit_list* commits,
				       int report_progress)
{
	int i;
	struct commit_list *list = NULL;
	struct progress *progress = NULL;

	if (report_progress)
		progress = start_progress(
			_("Computing commit graph generation numbers"),
			commits->nr);
	for (i = 0; i < commits->nr; i++) {
		display_progress(progress, i + 1);
		if (commits->list[i]->generation != GENERATION_NUMBER_INFINITY &&
		    commits->list[i]->generation != GENERATION_NUMBER_ZERO)
			continue;

		commit_list_insert(commits->list[i], &list);
		while (list) {
			struct commit *current = list->item;
			struct commit_list *parent;
			int all_parents_computed = 1;
			uint32_t max_generation = 0;

			for (parent = current->parents; parent; parent = parent->next) {
				if (parent->item->generation == GENERATION_NUMBER_INFINITY ||
				    parent->item->generation == GENERATION_NUMBER_ZERO) {
					all_parents_computed = 0;
					commit_list_insert(parent->item, &list);
					break;
				} else if (parent->item->generation > max_generation) {
					max_generation = parent->item->generation;
				}
			}

			if (all_parents_computed) {
				current->generation = max_generation + 1;
				pop_commit(&list);

				if (current->generation > GENERATION_NUMBER_MAX)
					current->generation = GENERATION_NUMBER_MAX;
			}
		}
	}
	stop_progress(&progress);
}

static int add_ref_to_list(const char *refname,
			   const struct object_id *oid,
			   int flags, void *cb_data)
{
	struct string_list *list = (struct string_list *)cb_data;

	string_list_append(list, oid_to_hex(oid));
	return 0;
}

void write_commit_graph_reachable(const char *obj_dir, int append,
				  int report_progress)
{
	struct string_list list = STRING_LIST_INIT_DUP;

	for_each_ref(add_ref_to_list, &list);
	write_commit_graph(obj_dir, NULL, &list, append, report_progress);

	string_list_clear(&list, 0);
}

void write_commit_graph(const char *obj_dir,
			struct string_list *pack_indexes,
			struct string_list *commit_hex,
			int append, int report_progress)
{
	struct packed_oid_list oids;
	struct packed_commit_list commits;
	struct hashfile *f;
	uint32_t i, count_distinct = 0;
	char *graph_name;
	struct lock_file lk = LOCK_INIT;
	uint32_t chunk_ids[5];
	uint64_t chunk_offsets[5];
	int num_chunks;
	int num_extra_edges;
	struct commit_list *parent;
<<<<<<< HEAD
	const unsigned hashsz = the_hash_algo->rawsz;
=======
	struct progress *progress = NULL;
	uint64_t progress_cnt = 0;
	struct strbuf progress_title = STRBUF_INIT;
	unsigned long approx_nr_objects;

	if (!commit_graph_compatible(the_repository))
		return;
>>>>>>> e54bb226

	oids.nr = 0;
	approx_nr_objects = approximate_object_count();
	oids.alloc = approx_nr_objects / 32;
	oids.progress = NULL;
	oids.progress_done = 0;

	if (append) {
		prepare_commit_graph_one(the_repository, obj_dir);
		if (the_repository->objects->commit_graph)
			oids.alloc += the_repository->objects->commit_graph->num_commits;
	}

	if (oids.alloc < 1024)
		oids.alloc = 1024;
	ALLOC_ARRAY(oids.list, oids.alloc);

	if (append && the_repository->objects->commit_graph) {
		struct commit_graph *commit_graph =
			the_repository->objects->commit_graph;
		for (i = 0; i < commit_graph->num_commits; i++) {
			const unsigned char *hash = commit_graph->chunk_oid_lookup +
				commit_graph->hash_len * i;
			hashcpy(oids.list[oids.nr++].hash, hash);
		}
	}

	if (pack_indexes) {
		struct strbuf packname = STRBUF_INIT;
		int dirlen;
		strbuf_addf(&packname, "%s/pack/", obj_dir);
		dirlen = packname.len;
		if (report_progress) {
			strbuf_addf(&progress_title,
				    Q_("Finding commits for commit graph in %d pack",
				       "Finding commits for commit graph in %d packs",
				       pack_indexes->nr),
				    pack_indexes->nr);
			oids.progress = start_delayed_progress(progress_title.buf, 0);
			oids.progress_done = 0;
		}
		for (i = 0; i < pack_indexes->nr; i++) {
			struct packed_git *p;
			strbuf_setlen(&packname, dirlen);
			strbuf_addstr(&packname, pack_indexes->items[i].string);
			p = add_packed_git(packname.buf, packname.len, 1);
			if (!p)
				die(_("error adding pack %s"), packname.buf);
			if (open_pack_index(p))
				die(_("error opening index for %s"), packname.buf);
			for_each_object_in_pack(p, add_packed_commits, &oids,
						FOR_EACH_OBJECT_PACK_ORDER);
			close_pack(p);
			free(p);
		}
		stop_progress(&oids.progress);
		strbuf_reset(&progress_title);
		strbuf_release(&packname);
	}

	if (commit_hex) {
		if (report_progress) {
			strbuf_addf(&progress_title,
				    Q_("Finding commits for commit graph from %d ref",
				       "Finding commits for commit graph from %d refs",
				       commit_hex->nr),
				    commit_hex->nr);
			progress = start_delayed_progress(progress_title.buf,
							  commit_hex->nr);
		}
		for (i = 0; i < commit_hex->nr; i++) {
			const char *end;
			struct object_id oid;
			struct commit *result;

			display_progress(progress, i + 1);
			if (commit_hex->items[i].string &&
			    parse_oid_hex(commit_hex->items[i].string, &oid, &end))
				continue;

			result = lookup_commit_reference_gently(the_repository, &oid, 1);

			if (result) {
				ALLOC_GROW(oids.list, oids.nr + 1, oids.alloc);
				oidcpy(&oids.list[oids.nr], &(result->object.oid));
				oids.nr++;
			}
		}
		stop_progress(&progress);
		strbuf_reset(&progress_title);
	}

	if (!pack_indexes && !commit_hex) {
		if (report_progress)
			oids.progress = start_delayed_progress(
				_("Finding commits for commit graph among packed objects"),
				approx_nr_objects);
		for_each_packed_object(add_packed_commits, &oids,
				       FOR_EACH_OBJECT_PACK_ORDER);
		if (oids.progress_done < approx_nr_objects)
			display_progress(oids.progress, approx_nr_objects);
		stop_progress(&oids.progress);
	}

	close_reachable(&oids, report_progress);

	if (report_progress)
		progress = start_delayed_progress(
			_("Counting distinct commits in commit graph"),
			oids.nr);
	display_progress(progress, 0); /* TODO: Measure QSORT() progress */
	QSORT(oids.list, oids.nr, commit_compare);
	count_distinct = 1;
	for (i = 1; i < oids.nr; i++) {
		display_progress(progress, i + 1);
		if (!oideq(&oids.list[i - 1], &oids.list[i]))
			count_distinct++;
	}
	stop_progress(&progress);

	if (count_distinct >= GRAPH_PARENT_MISSING)
		die(_("the commit graph format cannot write %d commits"), count_distinct);

	commits.nr = 0;
	commits.alloc = count_distinct;
	ALLOC_ARRAY(commits.list, commits.alloc);

	num_extra_edges = 0;
	if (report_progress)
		progress = start_delayed_progress(
			_("Finding extra edges in commit graph"),
			oids.nr);
	for (i = 0; i < oids.nr; i++) {
		int num_parents = 0;
		display_progress(progress, i + 1);
		if (i > 0 && oideq(&oids.list[i - 1], &oids.list[i]))
			continue;

		commits.list[commits.nr] = lookup_commit(the_repository, &oids.list[i]);
		parse_commit(commits.list[commits.nr]);

		for (parent = commits.list[commits.nr]->parents;
		     parent; parent = parent->next)
			num_parents++;

		if (num_parents > 2)
			num_extra_edges += num_parents - 1;

		commits.nr++;
	}
	num_chunks = num_extra_edges ? 4 : 3;
	stop_progress(&progress);

	if (commits.nr >= GRAPH_PARENT_MISSING)
		die(_("too many commits to write graph"));

	compute_generation_numbers(&commits, report_progress);

	graph_name = get_commit_graph_filename(obj_dir);
	if (safe_create_leading_directories(graph_name)) {
		UNLEAK(graph_name);
		die_errno(_("unable to create leading directories of %s"),
			  graph_name);
	}

	hold_lock_file_for_update(&lk, graph_name, LOCK_DIE_ON_ERROR);
	f = hashfd(lk.tempfile->fd, lk.tempfile->filename.buf);

	hashwrite_be32(f, GRAPH_SIGNATURE);

	hashwrite_u8(f, GRAPH_VERSION);
	hashwrite_u8(f, oid_version());
	hashwrite_u8(f, num_chunks);
	hashwrite_u8(f, 0); /* unused padding byte */

	chunk_ids[0] = GRAPH_CHUNKID_OIDFANOUT;
	chunk_ids[1] = GRAPH_CHUNKID_OIDLOOKUP;
	chunk_ids[2] = GRAPH_CHUNKID_DATA;
	if (num_extra_edges)
		chunk_ids[3] = GRAPH_CHUNKID_EXTRAEDGES;
	else
		chunk_ids[3] = 0;
	chunk_ids[4] = 0;

	chunk_offsets[0] = 8 + (num_chunks + 1) * GRAPH_CHUNKLOOKUP_WIDTH;
	chunk_offsets[1] = chunk_offsets[0] + GRAPH_FANOUT_SIZE;
	chunk_offsets[2] = chunk_offsets[1] + hashsz * commits.nr;
	chunk_offsets[3] = chunk_offsets[2] + (hashsz + 16) * commits.nr;
	chunk_offsets[4] = chunk_offsets[3] + 4 * num_extra_edges;

	for (i = 0; i <= num_chunks; i++) {
		uint32_t chunk_write[3];

		chunk_write[0] = htonl(chunk_ids[i]);
		chunk_write[1] = htonl(chunk_offsets[i] >> 32);
		chunk_write[2] = htonl(chunk_offsets[i] & 0xffffffff);
		hashwrite(f, chunk_write, 12);
	}

<<<<<<< HEAD
	write_graph_chunk_fanout(f, commits.list, commits.nr);
	write_graph_chunk_oids(f, hashsz, commits.list, commits.nr);
	write_graph_chunk_data(f, hashsz, commits.list, commits.nr);
	write_graph_chunk_large_edges(f, commits.list, commits.nr);
=======
	if (report_progress) {
		strbuf_addf(&progress_title,
			    Q_("Writing out commit graph in %d pass",
			       "Writing out commit graph in %d passes",
			       num_chunks),
			    num_chunks);
		progress = start_delayed_progress(
			progress_title.buf,
			num_chunks * commits.nr);
	}
	write_graph_chunk_fanout(f, commits.list, commits.nr, progress, &progress_cnt);
	write_graph_chunk_oids(f, GRAPH_OID_LEN, commits.list, commits.nr, progress, &progress_cnt);
	write_graph_chunk_data(f, GRAPH_OID_LEN, commits.list, commits.nr, progress, &progress_cnt);
	if (num_extra_edges)
		write_graph_chunk_extra_edges(f, commits.list, commits.nr, progress, &progress_cnt);
	stop_progress(&progress);
	strbuf_release(&progress_title);
>>>>>>> e54bb226

	close_commit_graph(the_repository);
	finalize_hashfile(f, NULL, CSUM_HASH_IN_STREAM | CSUM_FSYNC);
	commit_lock_file(&lk);

	free(graph_name);
	free(commits.list);
	free(oids.list);
}

#define VERIFY_COMMIT_GRAPH_ERROR_HASH 2
static int verify_commit_graph_error;

static void graph_report(const char *fmt, ...)
{
	va_list ap;

	verify_commit_graph_error = 1;
	va_start(ap, fmt);
	vfprintf(stderr, fmt, ap);
	fprintf(stderr, "\n");
	va_end(ap);
}

#define GENERATION_ZERO_EXISTS 1
#define GENERATION_NUMBER_EXISTS 2

int verify_commit_graph(struct repository *r, struct commit_graph *g)
{
	uint32_t i, cur_fanout_pos = 0;
	struct object_id prev_oid, cur_oid, checksum;
	int generation_zero = 0;
	struct hashfile *f;
	int devnull;
	struct progress *progress = NULL;

	if (!g) {
		graph_report("no commit-graph file loaded");
		return 1;
	}

	verify_commit_graph_error = 0;

	if (!g->chunk_oid_fanout)
		graph_report("commit-graph is missing the OID Fanout chunk");
	if (!g->chunk_oid_lookup)
		graph_report("commit-graph is missing the OID Lookup chunk");
	if (!g->chunk_commit_data)
		graph_report("commit-graph is missing the Commit Data chunk");

	if (verify_commit_graph_error)
		return verify_commit_graph_error;

	devnull = open("/dev/null", O_WRONLY);
	f = hashfd(devnull, NULL);
	hashwrite(f, g->data, g->data_len - g->hash_len);
	finalize_hashfile(f, checksum.hash, CSUM_CLOSE);
	if (!hasheq(checksum.hash, g->data + g->data_len - g->hash_len)) {
		graph_report(_("the commit-graph file has incorrect checksum and is likely corrupt"));
		verify_commit_graph_error = VERIFY_COMMIT_GRAPH_ERROR_HASH;
	}

	for (i = 0; i < g->num_commits; i++) {
		struct commit *graph_commit;

		hashcpy(cur_oid.hash, g->chunk_oid_lookup + g->hash_len * i);

		if (i && oidcmp(&prev_oid, &cur_oid) >= 0)
			graph_report("commit-graph has incorrect OID order: %s then %s",
				     oid_to_hex(&prev_oid),
				     oid_to_hex(&cur_oid));

		oidcpy(&prev_oid, &cur_oid);

		while (cur_oid.hash[0] > cur_fanout_pos) {
			uint32_t fanout_value = get_be32(g->chunk_oid_fanout + cur_fanout_pos);

			if (i != fanout_value)
				graph_report("commit-graph has incorrect fanout value: fanout[%d] = %u != %u",
					     cur_fanout_pos, fanout_value, i);
			cur_fanout_pos++;
		}

		graph_commit = lookup_commit(r, &cur_oid);
		if (!parse_commit_in_graph_one(g, graph_commit))
			graph_report("failed to parse %s from commit-graph",
				     oid_to_hex(&cur_oid));
	}

	while (cur_fanout_pos < 256) {
		uint32_t fanout_value = get_be32(g->chunk_oid_fanout + cur_fanout_pos);

		if (g->num_commits != fanout_value)
			graph_report("commit-graph has incorrect fanout value: fanout[%d] = %u != %u",
				     cur_fanout_pos, fanout_value, i);

		cur_fanout_pos++;
	}

	if (verify_commit_graph_error & ~VERIFY_COMMIT_GRAPH_ERROR_HASH)
		return verify_commit_graph_error;

	progress = start_progress(_("Verifying commits in commit graph"),
				  g->num_commits);
	for (i = 0; i < g->num_commits; i++) {
		struct commit *graph_commit, *odb_commit;
		struct commit_list *graph_parents, *odb_parents;
		uint32_t max_generation = 0;

		display_progress(progress, i + 1);
		hashcpy(cur_oid.hash, g->chunk_oid_lookup + g->hash_len * i);

		graph_commit = lookup_commit(r, &cur_oid);
		odb_commit = (struct commit *)create_object(r, cur_oid.hash, alloc_commit_node(r));
		if (parse_commit_internal(odb_commit, 0, 0)) {
			graph_report("failed to parse %s from object database",
				     oid_to_hex(&cur_oid));
			continue;
		}

		if (!oideq(&get_commit_tree_in_graph_one(g, graph_commit)->object.oid,
			   get_commit_tree_oid(odb_commit)))
			graph_report("root tree OID for commit %s in commit-graph is %s != %s",
				     oid_to_hex(&cur_oid),
				     oid_to_hex(get_commit_tree_oid(graph_commit)),
				     oid_to_hex(get_commit_tree_oid(odb_commit)));

		graph_parents = graph_commit->parents;
		odb_parents = odb_commit->parents;

		while (graph_parents) {
			if (odb_parents == NULL) {
				graph_report("commit-graph parent list for commit %s is too long",
					     oid_to_hex(&cur_oid));
				break;
			}

			if (!oideq(&graph_parents->item->object.oid, &odb_parents->item->object.oid))
				graph_report("commit-graph parent for %s is %s != %s",
					     oid_to_hex(&cur_oid),
					     oid_to_hex(&graph_parents->item->object.oid),
					     oid_to_hex(&odb_parents->item->object.oid));

			if (graph_parents->item->generation > max_generation)
				max_generation = graph_parents->item->generation;

			graph_parents = graph_parents->next;
			odb_parents = odb_parents->next;
		}

		if (odb_parents != NULL)
			graph_report("commit-graph parent list for commit %s terminates early",
				     oid_to_hex(&cur_oid));

		if (!graph_commit->generation) {
			if (generation_zero == GENERATION_NUMBER_EXISTS)
				graph_report("commit-graph has generation number zero for commit %s, but non-zero elsewhere",
					     oid_to_hex(&cur_oid));
			generation_zero = GENERATION_ZERO_EXISTS;
		} else if (generation_zero == GENERATION_ZERO_EXISTS)
			graph_report("commit-graph has non-zero generation number for commit %s, but zero elsewhere",
				     oid_to_hex(&cur_oid));

		if (generation_zero == GENERATION_ZERO_EXISTS)
			continue;

		/*
		 * If one of our parents has generation GENERATION_NUMBER_MAX, then
		 * our generation is also GENERATION_NUMBER_MAX. Decrement to avoid
		 * extra logic in the following condition.
		 */
		if (max_generation == GENERATION_NUMBER_MAX)
			max_generation--;

		if (graph_commit->generation != max_generation + 1)
			graph_report("commit-graph generation for commit %s is %u != %u",
				     oid_to_hex(&cur_oid),
				     graph_commit->generation,
				     max_generation + 1);

		if (graph_commit->date != odb_commit->date)
			graph_report("commit date for commit %s in commit-graph is %"PRItime" != %"PRItime,
				     oid_to_hex(&cur_oid),
				     graph_commit->date,
				     odb_commit->date);
	}
	stop_progress(&progress);

	return verify_commit_graph_error;
}

void free_commit_graph(struct commit_graph *g)
{
	if (!g)
		return;
	if (g->graph_fd >= 0) {
		munmap((void *)g->data, g->data_len);
		g->data = NULL;
		close(g->graph_fd);
	}
	free(g);
}<|MERGE_RESOLUTION|>--- conflicted
+++ resolved
@@ -28,16 +28,7 @@
 #define GRAPH_VERSION_1 0x1
 #define GRAPH_VERSION GRAPH_VERSION_1
 
-<<<<<<< HEAD
-#define GRAPH_OCTOPUS_EDGES_NEEDED 0x80000000
-=======
-#define GRAPH_OID_VERSION_SHA1 1
-#define GRAPH_OID_LEN_SHA1 GIT_SHA1_RAWSZ
-#define GRAPH_OID_VERSION GRAPH_OID_VERSION_SHA1
-#define GRAPH_OID_LEN GRAPH_OID_LEN_SHA1
-
 #define GRAPH_EXTRA_EDGES_NEEDED 0x80000000
->>>>>>> e54bb226
 #define GRAPH_PARENT_MISSING 0x7fffffff
 #define GRAPH_EDGE_LAST_MASK 0x7fffffff
 #define GRAPH_PARENT_NONE 0x70000000
@@ -791,9 +782,7 @@
 	int num_chunks;
 	int num_extra_edges;
 	struct commit_list *parent;
-<<<<<<< HEAD
 	const unsigned hashsz = the_hash_algo->rawsz;
-=======
 	struct progress *progress = NULL;
 	uint64_t progress_cnt = 0;
 	struct strbuf progress_title = STRBUF_INIT;
@@ -801,7 +790,6 @@
 
 	if (!commit_graph_compatible(the_repository))
 		return;
->>>>>>> e54bb226
 
 	oids.nr = 0;
 	approx_nr_objects = approximate_object_count();
@@ -1001,12 +989,6 @@
 		hashwrite(f, chunk_write, 12);
 	}
 
-<<<<<<< HEAD
-	write_graph_chunk_fanout(f, commits.list, commits.nr);
-	write_graph_chunk_oids(f, hashsz, commits.list, commits.nr);
-	write_graph_chunk_data(f, hashsz, commits.list, commits.nr);
-	write_graph_chunk_large_edges(f, commits.list, commits.nr);
-=======
 	if (report_progress) {
 		strbuf_addf(&progress_title,
 			    Q_("Writing out commit graph in %d pass",
@@ -1018,13 +1000,12 @@
 			num_chunks * commits.nr);
 	}
 	write_graph_chunk_fanout(f, commits.list, commits.nr, progress, &progress_cnt);
-	write_graph_chunk_oids(f, GRAPH_OID_LEN, commits.list, commits.nr, progress, &progress_cnt);
-	write_graph_chunk_data(f, GRAPH_OID_LEN, commits.list, commits.nr, progress, &progress_cnt);
+	write_graph_chunk_oids(f, hashsz, commits.list, commits.nr, progress, &progress_cnt);
+	write_graph_chunk_data(f, hashsz, commits.list, commits.nr, progress, &progress_cnt);
 	if (num_extra_edges)
 		write_graph_chunk_extra_edges(f, commits.list, commits.nr, progress, &progress_cnt);
 	stop_progress(&progress);
 	strbuf_release(&progress_title);
->>>>>>> e54bb226
 
 	close_commit_graph(the_repository);
 	finalize_hashfile(f, NULL, CSUM_HASH_IN_STREAM | CSUM_FSYNC);

#include "cache.h"
#include "config.h"
#include "remote.h"
#include "connect.h"
#include "strbuf.h"
#include "walker.h"
#include "http.h"
#include "exec-cmd.h"
#include "run-command.h"
#include "pkt-line.h"
#include "string-list.h"
#include "sideband.h"
#include "argv-array.h"
#include "credential.h"
#include "sha1-array.h"
#include "send-pack.h"
#include "protocol.h"
#include "quote.h"

static struct remote *remote;
/* always ends with a trailing slash */
static struct strbuf url = STRBUF_INIT;

struct options {
	int verbosity;
	unsigned long depth;
	char *deepen_since;
	struct string_list deepen_not;
	struct string_list push_options;
	char *filter;
	unsigned progress : 1,
		check_self_contained_and_connected : 1,
		cloning : 1,
		update_shallow : 1,
		followtags : 1,
		dry_run : 1,
		thin : 1,
		/* One of the SEND_PACK_PUSH_CERT_* constants. */
		push_cert : 2,
		deepen_relative : 1,
		from_promisor : 1,
		no_dependents : 1;
};
static struct options options;
static struct string_list cas_options = STRING_LIST_INIT_DUP;

static int set_option(const char *name, const char *value)
{
	if (!strcmp(name, "verbosity")) {
		char *end;
		int v = strtol(value, &end, 10);
		if (value == end || *end)
			return -1;
		options.verbosity = v;
		return 0;
	}
	else if (!strcmp(name, "progress")) {
		if (!strcmp(value, "true"))
			options.progress = 1;
		else if (!strcmp(value, "false"))
			options.progress = 0;
		else
			return -1;
		return 0;
	}
	else if (!strcmp(name, "depth")) {
		char *end;
		unsigned long v = strtoul(value, &end, 10);
		if (value == end || *end)
			return -1;
		options.depth = v;
		return 0;
	}
	else if (!strcmp(name, "deepen-since")) {
		options.deepen_since = xstrdup(value);
		return 0;
	}
	else if (!strcmp(name, "deepen-not")) {
		string_list_append(&options.deepen_not, value);
		return 0;
	}
	else if (!strcmp(name, "deepen-relative")) {
		if (!strcmp(value, "true"))
			options.deepen_relative = 1;
		else if (!strcmp(value, "false"))
			options.deepen_relative = 0;
		else
			return -1;
		return 0;
	}
	else if (!strcmp(name, "followtags")) {
		if (!strcmp(value, "true"))
			options.followtags = 1;
		else if (!strcmp(value, "false"))
			options.followtags = 0;
		else
			return -1;
		return 0;
	}
	else if (!strcmp(name, "dry-run")) {
		if (!strcmp(value, "true"))
			options.dry_run = 1;
		else if (!strcmp(value, "false"))
			options.dry_run = 0;
		else
			return -1;
		return 0;
	}
	else if (!strcmp(name, "check-connectivity")) {
		if (!strcmp(value, "true"))
			options.check_self_contained_and_connected = 1;
		else if (!strcmp(value, "false"))
			options.check_self_contained_and_connected = 0;
		else
			return -1;
		return 0;
	}
	else if (!strcmp(name, "cas")) {
		struct strbuf val = STRBUF_INIT;
		strbuf_addf(&val, "--" CAS_OPT_NAME "=%s", value);
		string_list_append(&cas_options, val.buf);
		strbuf_release(&val);
		return 0;
	} else if (!strcmp(name, "cloning")) {
		if (!strcmp(value, "true"))
			options.cloning = 1;
		else if (!strcmp(value, "false"))
			options.cloning = 0;
		else
			return -1;
		return 0;
	} else if (!strcmp(name, "update-shallow")) {
		if (!strcmp(value, "true"))
			options.update_shallow = 1;
		else if (!strcmp(value, "false"))
			options.update_shallow = 0;
		else
			return -1;
		return 0;
	} else if (!strcmp(name, "pushcert")) {
		if (!strcmp(value, "true"))
			options.push_cert = SEND_PACK_PUSH_CERT_ALWAYS;
		else if (!strcmp(value, "false"))
			options.push_cert = SEND_PACK_PUSH_CERT_NEVER;
		else if (!strcmp(value, "if-asked"))
			options.push_cert = SEND_PACK_PUSH_CERT_IF_ASKED;
		else
			return -1;
		return 0;
	} else if (!strcmp(name, "push-option")) {
		if (*value != '"')
			string_list_append(&options.push_options, value);
		else {
			struct strbuf unquoted = STRBUF_INIT;
			if (unquote_c_style(&unquoted, value, NULL) < 0)
				die("invalid quoting in push-option value");
			string_list_append_nodup(&options.push_options,
						 strbuf_detach(&unquoted, NULL));
		}
		return 0;

#if LIBCURL_VERSION_NUM >= 0x070a08
	} else if (!strcmp(name, "family")) {
		if (!strcmp(value, "ipv4"))
			git_curl_ipresolve = CURL_IPRESOLVE_V4;
		else if (!strcmp(value, "ipv6"))
			git_curl_ipresolve = CURL_IPRESOLVE_V6;
		else if (!strcmp(value, "all"))
			git_curl_ipresolve = CURL_IPRESOLVE_WHATEVER;
		else
			return -1;
		return 0;
#endif /* LIBCURL_VERSION_NUM >= 0x070a08 */
	} else if (!strcmp(name, "from-promisor")) {
		options.from_promisor = 1;
		return 0;
	} else if (!strcmp(name, "no-dependents")) {
		options.no_dependents = 1;
		return 0;
	} else if (!strcmp(name, "filter")) {
		options.filter = xstrdup(value);
		return 0;
	} else {
		return 1 /* unsupported */;
	}
}

struct discovery {
	char *service;
	char *buf_alloc;
	char *buf;
	size_t len;
	struct ref *refs;
	struct oid_array shallow;
	enum protocol_version version;
	unsigned proto_git : 1;
};
static struct discovery *last_discovery;

static struct ref *parse_git_refs(struct discovery *heads, int for_push)
{
	struct ref *list = NULL;
	struct packet_reader reader;

	packet_reader_init(&reader, -1, heads->buf, heads->len,
			   PACKET_READ_CHOMP_NEWLINE |
			   PACKET_READ_GENTLE_ON_EOF |
			   PACKET_READ_DIE_ON_ERR_PACKET);

	heads->version = discover_version(&reader);
	switch (heads->version) {
	case protocol_v2:
		/*
		 * Do nothing.  This isn't a list of refs but rather a
		 * capability advertisement.  Client would have run
		 * 'stateless-connect' so we'll dump this capability listing
		 * and let them request the refs themselves.
		 */
		break;
	case protocol_v1:
	case protocol_v0:
		get_remote_heads(&reader, &list, for_push ? REF_NORMAL : 0,
				 NULL, &heads->shallow);
		break;
	case protocol_unknown_version:
		BUG("unknown protocol version");
	}

	return list;
}

static struct ref *parse_info_refs(struct discovery *heads)
{
	char *data, *start, *mid;
	char *ref_name;
	int i = 0;

	struct ref *refs = NULL;
	struct ref *ref = NULL;
	struct ref *last_ref = NULL;

	data = heads->buf;
	start = NULL;
	mid = data;
	while (i < heads->len) {
		if (!start) {
			start = &data[i];
		}
		if (data[i] == '\t')
			mid = &data[i];
		if (data[i] == '\n') {
			if (mid - start != 40)
				die("%sinfo/refs not valid: is this a git repository?",
				    url.buf);
			data[i] = 0;
			ref_name = mid + 1;
			ref = alloc_ref(ref_name);
			get_oid_hex(start, &ref->old_oid);
			if (!refs)
				refs = ref;
			if (last_ref)
				last_ref->next = ref;
			last_ref = ref;
			start = NULL;
		}
		i++;
	}

	ref = alloc_ref("HEAD");
	if (!http_fetch_ref(url.buf, ref) &&
	    !resolve_remote_symref(ref, refs)) {
		ref->next = refs;
		refs = ref;
	} else {
		free(ref);
	}

	return refs;
}

static void free_discovery(struct discovery *d)
{
	if (d) {
		if (d == last_discovery)
			last_discovery = NULL;
		free(d->shallow.oid);
		free(d->buf_alloc);
		free_refs(d->refs);
		free(d->service);
		free(d);
	}
}

static int show_http_message(struct strbuf *type, struct strbuf *charset,
			     struct strbuf *msg)
{
	const char *p, *eol;

	/*
	 * We only show text/plain parts, as other types are likely
	 * to be ugly to look at on the user's terminal.
	 */
	if (strcmp(type->buf, "text/plain"))
		return -1;
	if (charset->len)
		strbuf_reencode(msg, charset->buf, get_log_output_encoding());

	strbuf_trim(msg);
	if (!msg->len)
		return -1;

	p = msg->buf;
	do {
		eol = strchrnul(p, '\n');
		fprintf(stderr, "remote: %.*s\n", (int)(eol - p), p);
		p = eol + 1;
	} while(*eol);
	return 0;
}

static int get_protocol_http_header(enum protocol_version version,
				    struct strbuf *header)
{
	if (version > 0) {
		strbuf_addf(header, GIT_PROTOCOL_HEADER ": version=%d",
			    version);

		return 1;
	}

	return 0;
}

<<<<<<< HEAD
static int get_client_protocol_http_header(const struct strbuf *version_advert,
					   struct strbuf *header)
{
	if (version_advert->len > 0) {
		strbuf_addf(header, GIT_PROTOCOL_HEADER ": %s",
			    version_advert->buf);

		return 1;
	}

	return 0;
=======
static void check_smart_http(struct discovery *d, const char *service,
			     struct strbuf *type)
{
	char *src_buf;
	size_t src_len;
	char *line;
	const char *p;

	/*
	 * If we don't see x-$service-advertisement, then it's not smart-http.
	 * But once we do, we commit to it and assume any other protocol
	 * violations are hard errors.
	 */
	if (!skip_prefix(type->buf, "application/x-", &p) ||
	    !skip_prefix(p, service, &p) ||
	    strcmp(p, "-advertisement"))
		return;

	/*
	 * "Peek" at the first packet by using a separate buf/len pair; some
	 * cases below require us leaving the originals intact.
	 */
	src_buf = d->buf;
	src_len = d->len;
	line = packet_read_line_buf(&src_buf, &src_len, NULL);
	if (!line)
		die("invalid server response; expected service, got flush packet");

	if (skip_prefix(line, "# service=", &p) && !strcmp(p, service)) {
		/*
		 * The header can include additional metadata lines, up
		 * until a packet flush marker.  Ignore these now, but
		 * in the future we might start to scan them.
		 */
		while (packet_read_line_buf(&src_buf, &src_len, NULL))
			;

		/*
		 * v0 smart http; callers expect us to soak up the
		 * service and header packets
		 */
		d->buf = src_buf;
		d->len = src_len;
		d->proto_git = 1;

	} else if (!strcmp(line, "version 2")) {
		/*
		 * v2 smart http; do not consume version packet, which will
		 * be handled elsewhere.
		 */
		d->proto_git = 1;

	} else if (skip_prefix(line, "ERR ", &p)) {
		die(_("remote error: %s"), p);

	} else {
		die("invalid server response; got '%s'", line);
	}
>>>>>>> e586e7df
}

static struct discovery *discover_refs(const char *service, int for_push)
{
	struct strbuf type = STRBUF_INIT;
	struct strbuf charset = STRBUF_INIT;
	struct strbuf buffer = STRBUF_INIT;
	struct strbuf refs_url = STRBUF_INIT;
	struct strbuf effective_url = STRBUF_INIT;
	struct strbuf protocol_header = STRBUF_INIT;
	struct strbuf version_advert = STRBUF_INIT;
	struct string_list extra_headers = STRING_LIST_INIT_DUP;
	struct discovery *last = last_discovery;
	int http_ret, maybe_smart = 0;
	struct http_get_options http_options;

	if (last && !strcmp(service, last->service))
		return last;
	free_discovery(last);

	strbuf_addf(&refs_url, "%sinfo/refs", url.buf);
	if ((starts_with(url.buf, "http://") || starts_with(url.buf, "https://")) &&
	     git_env_bool("GIT_SMART_HTTP", 1)) {
		maybe_smart = 1;
		if (!strchr(url.buf, '?'))
			strbuf_addch(&refs_url, '?');
		else
			strbuf_addch(&refs_url, '&');
		strbuf_addf(&refs_url, "service=%s", service);
	}

	get_client_protocol_version_advertisement(&version_advert);

	/* Add the extra Git-Protocol header */
	if (get_client_protocol_http_header(&version_advert, &protocol_header))
		string_list_append(&extra_headers, protocol_header.buf);

	memset(&http_options, 0, sizeof(http_options));
	http_options.content_type = &type;
	http_options.charset = &charset;
	http_options.effective_url = &effective_url;
	http_options.base_url = &url;
	http_options.extra_headers = &extra_headers;
	http_options.initial_request = 1;
	http_options.no_cache = 1;

	http_ret = http_get_strbuf(refs_url.buf, &buffer, &http_options);
	switch (http_ret) {
	case HTTP_OK:
		break;
	case HTTP_MISSING_TARGET:
		show_http_message(&type, &charset, &buffer);
		die("repository '%s' not found", url.buf);
	case HTTP_NOAUTH:
		show_http_message(&type, &charset, &buffer);
		die("Authentication failed for '%s'", url.buf);
	default:
		show_http_message(&type, &charset, &buffer);
		die("unable to access '%s': %s", url.buf, curl_errorstr);
	}

	if (options.verbosity && !starts_with(refs_url.buf, url.buf))
		warning(_("redirecting to %s"), url.buf);

	last= xcalloc(1, sizeof(*last_discovery));
	last->service = xstrdup(service);
	last->buf_alloc = strbuf_detach(&buffer, &last->len);
	last->buf = last->buf_alloc;

<<<<<<< HEAD
	strbuf_addf(&exp, "application/x-%s-advertisement", service);
	if (maybe_smart &&
	    (5 <= last->len && last->buf[4] == '#') &&
	    !strbuf_cmp(&exp, &type)) {
		struct packet_reader reader;
		packet_reader_init(&reader, -1, last->buf, last->len,
				   PACKET_READ_CHOMP_NEWLINE |
				   PACKET_READ_DIE_ON_ERR_PACKET);

		/*
		 * smart HTTP response; validate that the service
		 * pkt-line matches our request.
		 */
		if (packet_reader_read(&reader) != PACKET_READ_NORMAL)
			die("invalid server response; expected service, got flush packet");

		strbuf_reset(&exp);
		strbuf_addf(&exp, "# service=%s", service);
		if (strcmp(reader.line, exp.buf))
			die("invalid server response; got '%s'", reader.line);
		strbuf_release(&exp);

		/* The header can include additional metadata lines, up
		 * until a packet flush marker.  Ignore these now, but
		 * in the future we might start to scan them.
		 */
		for (;;) {
			packet_reader_read(&reader);
			if (reader.pktlen <= 0) {
				break;
			}
		}

		last->buf = reader.src_buffer;
		last->len = reader.src_len;

		last->proto_git = 1;
	} else if (maybe_smart &&
		   last->len > 5 && starts_with(last->buf + 4, "version 2")) {
		last->proto_git = 1;
	}
=======
	if (maybe_smart)
		check_smart_http(last, service, &type);
>>>>>>> e586e7df

	if (last->proto_git)
		last->refs = parse_git_refs(last, for_push);
	else
		last->refs = parse_info_refs(last);

	strbuf_release(&refs_url);
	strbuf_release(&type);
	strbuf_release(&charset);
	strbuf_release(&effective_url);
	strbuf_release(&buffer);
	strbuf_release(&protocol_header);
	string_list_clear(&extra_headers, 0);
	last_discovery = last;
	return last;
}

static struct ref *get_refs(int for_push)
{
	struct discovery *heads;

	if (for_push)
		heads = discover_refs("git-receive-pack", for_push);
	else
		heads = discover_refs("git-upload-pack", for_push);

	return heads->refs;
}

static void output_refs(struct ref *refs)
{
	struct ref *posn;
	for (posn = refs; posn; posn = posn->next) {
		if (posn->symref)
			printf("@%s %s\n", posn->symref, posn->name);
		else
			printf("%s %s\n", oid_to_hex(&posn->old_oid), posn->name);
	}
	printf("\n");
	fflush(stdout);
}

struct rpc_state {
	const char *service_name;
	const char **argv;
	struct strbuf *stdin_preamble;
	char *service_url;
	char *hdr_content_type;
	char *hdr_accept;
	char *protocol_header;
	char *buf;
	size_t alloc;
	size_t len;
	size_t pos;
	int in;
	int out;
	int any_written;
	struct strbuf result;
	unsigned gzip_request : 1;
	unsigned initial_buffer : 1;
};

static size_t rpc_out(void *ptr, size_t eltsize,
		size_t nmemb, void *buffer_)
{
	size_t max = eltsize * nmemb;
	struct rpc_state *rpc = buffer_;
	size_t avail = rpc->len - rpc->pos;

	if (!avail) {
		rpc->initial_buffer = 0;
		avail = packet_read(rpc->out, NULL, NULL, rpc->buf, rpc->alloc, 0);
		if (!avail)
			return 0;
		rpc->pos = 0;
		rpc->len = avail;
	}

	if (max < avail)
		avail = max;
	memcpy(ptr, rpc->buf + rpc->pos, avail);
	rpc->pos += avail;
	return avail;
}

#ifndef NO_CURL_IOCTL
static curlioerr rpc_ioctl(CURL *handle, int cmd, void *clientp)
{
	struct rpc_state *rpc = clientp;

	switch (cmd) {
	case CURLIOCMD_NOP:
		return CURLIOE_OK;

	case CURLIOCMD_RESTARTREAD:
		if (rpc->initial_buffer) {
			rpc->pos = 0;
			return CURLIOE_OK;
		}
		error("unable to rewind rpc post data - try increasing http.postBuffer");
		return CURLIOE_FAILRESTART;

	default:
		return CURLIOE_UNKNOWNCMD;
	}
}
#endif

struct rpc_in_data {
	struct rpc_state *rpc;
	struct active_request_slot *slot;
};

/*
 * A callback for CURLOPT_WRITEFUNCTION. The return value is the bytes consumed
 * from ptr.
 */
static size_t rpc_in(char *ptr, size_t eltsize,
		size_t nmemb, void *buffer_)
{
	size_t size = eltsize * nmemb;
	struct rpc_in_data *data = buffer_;
	long response_code;

	if (curl_easy_getinfo(data->slot->curl, CURLINFO_RESPONSE_CODE,
			      &response_code) != CURLE_OK)
		return size;
	if (response_code >= 300)
		return size;
	if (size)
		data->rpc->any_written = 1;
	write_or_die(data->rpc->in, ptr, size);
	return size;
}

static int run_slot(struct active_request_slot *slot,
		    struct slot_results *results)
{
	int err;
	struct slot_results results_buf;

	if (!results)
		results = &results_buf;

	err = run_one_slot(slot, results);

	if (err != HTTP_OK && err != HTTP_REAUTH) {
		struct strbuf msg = STRBUF_INIT;
		if (results->http_code && results->http_code != 200)
			strbuf_addf(&msg, "HTTP %ld", results->http_code);
		if (results->curl_result != CURLE_OK) {
			if (msg.len)
				strbuf_addch(&msg, ' ');
			strbuf_addf(&msg, "curl %d", results->curl_result);
			if (curl_errorstr[0]) {
				strbuf_addch(&msg, ' ');
				strbuf_addstr(&msg, curl_errorstr);
			}
		}
		error("RPC failed; %s", msg.buf);
		strbuf_release(&msg);
	}

	return err;
}

static int probe_rpc(struct rpc_state *rpc, struct slot_results *results)
{
	struct active_request_slot *slot;
	struct curl_slist *headers = http_copy_default_headers();
	struct strbuf buf = STRBUF_INIT;
	int err;

	slot = get_active_slot();

	headers = curl_slist_append(headers, rpc->hdr_content_type);
	headers = curl_slist_append(headers, rpc->hdr_accept);

	curl_easy_setopt(slot->curl, CURLOPT_NOBODY, 0);
	curl_easy_setopt(slot->curl, CURLOPT_POST, 1);
	curl_easy_setopt(slot->curl, CURLOPT_URL, rpc->service_url);
	curl_easy_setopt(slot->curl, CURLOPT_ENCODING, NULL);
	curl_easy_setopt(slot->curl, CURLOPT_POSTFIELDS, "0000");
	curl_easy_setopt(slot->curl, CURLOPT_POSTFIELDSIZE, 4);
	curl_easy_setopt(slot->curl, CURLOPT_HTTPHEADER, headers);
	curl_easy_setopt(slot->curl, CURLOPT_WRITEFUNCTION, fwrite_buffer);
	curl_easy_setopt(slot->curl, CURLOPT_FILE, &buf);

	err = run_slot(slot, results);

	curl_slist_free_all(headers);
	strbuf_release(&buf);
	return err;
}

static curl_off_t xcurl_off_t(size_t len)
{
	uintmax_t size = len;
	if (size > maximum_signed_value_of_type(curl_off_t))
		die("cannot handle pushes this big");
	return (curl_off_t)size;
}

static int post_rpc(struct rpc_state *rpc)
{
	struct active_request_slot *slot;
	struct curl_slist *headers = http_copy_default_headers();
	int use_gzip = rpc->gzip_request;
	char *gzip_body = NULL;
	size_t gzip_size = 0;
	int err, large_request = 0;
	int needs_100_continue = 0;
	struct rpc_in_data rpc_in_data;

	/* Try to load the entire request, if we can fit it into the
	 * allocated buffer space we can use HTTP/1.0 and avoid the
	 * chunked encoding mess.
	 */
	while (1) {
		size_t left = rpc->alloc - rpc->len;
		char *buf = rpc->buf + rpc->len;
		int n;

		if (left < LARGE_PACKET_MAX) {
			large_request = 1;
			use_gzip = 0;
			break;
		}

		n = packet_read(rpc->out, NULL, NULL, buf, left, 0);
		if (!n)
			break;
		rpc->len += n;
	}

	if (large_request) {
		struct slot_results results;

		do {
			err = probe_rpc(rpc, &results);
			if (err == HTTP_REAUTH)
				credential_fill(&http_auth);
		} while (err == HTTP_REAUTH);
		if (err != HTTP_OK)
			return -1;

		if (results.auth_avail & CURLAUTH_GSSNEGOTIATE)
			needs_100_continue = 1;
	}

	headers = curl_slist_append(headers, rpc->hdr_content_type);
	headers = curl_slist_append(headers, rpc->hdr_accept);
	headers = curl_slist_append(headers, needs_100_continue ?
		"Expect: 100-continue" : "Expect:");

	/* Add the extra Git-Protocol header */
	if (rpc->protocol_header)
		headers = curl_slist_append(headers, rpc->protocol_header);

retry:
	slot = get_active_slot();

	curl_easy_setopt(slot->curl, CURLOPT_NOBODY, 0);
	curl_easy_setopt(slot->curl, CURLOPT_POST, 1);
	curl_easy_setopt(slot->curl, CURLOPT_URL, rpc->service_url);
	curl_easy_setopt(slot->curl, CURLOPT_ENCODING, "");

	if (large_request) {
		/* The request body is large and the size cannot be predicted.
		 * We must use chunked encoding to send it.
		 */
		headers = curl_slist_append(headers, "Transfer-Encoding: chunked");
		rpc->initial_buffer = 1;
		curl_easy_setopt(slot->curl, CURLOPT_READFUNCTION, rpc_out);
		curl_easy_setopt(slot->curl, CURLOPT_INFILE, rpc);
#ifndef NO_CURL_IOCTL
		curl_easy_setopt(slot->curl, CURLOPT_IOCTLFUNCTION, rpc_ioctl);
		curl_easy_setopt(slot->curl, CURLOPT_IOCTLDATA, rpc);
#endif
		if (options.verbosity > 1) {
			fprintf(stderr, "POST %s (chunked)\n", rpc->service_name);
			fflush(stderr);
		}

	} else if (gzip_body) {
		/*
		 * If we are looping to retry authentication, then the previous
		 * run will have set up the headers and gzip buffer already,
		 * and we just need to send it.
		 */
		curl_easy_setopt(slot->curl, CURLOPT_POSTFIELDS, gzip_body);
		curl_easy_setopt(slot->curl, CURLOPT_POSTFIELDSIZE_LARGE, xcurl_off_t(gzip_size));

	} else if (use_gzip && 1024 < rpc->len) {
		/* The client backend isn't giving us compressed data so
		 * we can try to deflate it ourselves, this may save on
		 * the transfer time.
		 */
		git_zstream stream;
		int ret;

		git_deflate_init_gzip(&stream, Z_BEST_COMPRESSION);
		gzip_size = git_deflate_bound(&stream, rpc->len);
		gzip_body = xmalloc(gzip_size);

		stream.next_in = (unsigned char *)rpc->buf;
		stream.avail_in = rpc->len;
		stream.next_out = (unsigned char *)gzip_body;
		stream.avail_out = gzip_size;

		ret = git_deflate(&stream, Z_FINISH);
		if (ret != Z_STREAM_END)
			die("cannot deflate request; zlib deflate error %d", ret);

		ret = git_deflate_end_gently(&stream);
		if (ret != Z_OK)
			die("cannot deflate request; zlib end error %d", ret);

		gzip_size = stream.total_out;

		headers = curl_slist_append(headers, "Content-Encoding: gzip");
		curl_easy_setopt(slot->curl, CURLOPT_POSTFIELDS, gzip_body);
		curl_easy_setopt(slot->curl, CURLOPT_POSTFIELDSIZE_LARGE, xcurl_off_t(gzip_size));

		if (options.verbosity > 1) {
			fprintf(stderr, "POST %s (gzip %lu to %lu bytes)\n",
				rpc->service_name,
				(unsigned long)rpc->len, (unsigned long)gzip_size);
			fflush(stderr);
		}
	} else {
		/* We know the complete request size in advance, use the
		 * more normal Content-Length approach.
		 */
		curl_easy_setopt(slot->curl, CURLOPT_POSTFIELDS, rpc->buf);
		curl_easy_setopt(slot->curl, CURLOPT_POSTFIELDSIZE_LARGE, xcurl_off_t(rpc->len));
		if (options.verbosity > 1) {
			fprintf(stderr, "POST %s (%lu bytes)\n",
				rpc->service_name, (unsigned long)rpc->len);
			fflush(stderr);
		}
	}

	curl_easy_setopt(slot->curl, CURLOPT_HTTPHEADER, headers);
	curl_easy_setopt(slot->curl, CURLOPT_WRITEFUNCTION, rpc_in);
	rpc_in_data.rpc = rpc;
	rpc_in_data.slot = slot;
	curl_easy_setopt(slot->curl, CURLOPT_FILE, &rpc_in_data);
	curl_easy_setopt(slot->curl, CURLOPT_FAILONERROR, 0);


	rpc->any_written = 0;
	err = run_slot(slot, NULL);
	if (err == HTTP_REAUTH && !large_request) {
		credential_fill(&http_auth);
		goto retry;
	}
	if (err != HTTP_OK)
		err = -1;

	if (!rpc->any_written)
		err = -1;

	curl_slist_free_all(headers);
	free(gzip_body);
	return err;
}

static int rpc_service(struct rpc_state *rpc, struct discovery *heads)
{
	const char *svc = rpc->service_name;
	struct strbuf buf = STRBUF_INIT;
	struct strbuf *preamble = rpc->stdin_preamble;
	struct child_process client = CHILD_PROCESS_INIT;
	int err = 0;

	client.in = -1;
	client.out = -1;
	client.git_cmd = 1;
	client.argv = rpc->argv;
	if (start_command(&client))
		exit(1);
	if (preamble)
		write_or_die(client.in, preamble->buf, preamble->len);
	if (heads)
		write_or_die(client.in, heads->buf, heads->len);

	rpc->alloc = http_post_buffer;
	rpc->buf = xmalloc(rpc->alloc);
	rpc->in = client.in;
	rpc->out = client.out;
	strbuf_init(&rpc->result, 0);

	strbuf_addf(&buf, "%s%s", url.buf, svc);
	rpc->service_url = strbuf_detach(&buf, NULL);

	strbuf_addf(&buf, "Content-Type: application/x-%s-request", svc);
	rpc->hdr_content_type = strbuf_detach(&buf, NULL);

	strbuf_addf(&buf, "Accept: application/x-%s-result", svc);
	rpc->hdr_accept = strbuf_detach(&buf, NULL);

	if (get_protocol_http_header(heads->version, &buf))
		rpc->protocol_header = strbuf_detach(&buf, NULL);
	else
		rpc->protocol_header = NULL;

	while (!err) {
		int n = packet_read(rpc->out, NULL, NULL, rpc->buf, rpc->alloc, 0);
		if (!n)
			break;
		rpc->pos = 0;
		rpc->len = n;
		err |= post_rpc(rpc);
	}

	close(client.in);
	client.in = -1;
	if (!err) {
		strbuf_read(&rpc->result, client.out, 0);
	} else {
		char buf[4096];
		for (;;)
			if (xread(client.out, buf, sizeof(buf)) <= 0)
				break;
	}

	close(client.out);
	client.out = -1;

	err |= finish_command(&client);
	free(rpc->service_url);
	free(rpc->hdr_content_type);
	free(rpc->hdr_accept);
	free(rpc->protocol_header);
	free(rpc->buf);
	strbuf_release(&buf);
	return err;
}

static int fetch_dumb(int nr_heads, struct ref **to_fetch)
{
	struct walker *walker;
	char **targets;
	int ret, i;

	ALLOC_ARRAY(targets, nr_heads);
	if (options.depth || options.deepen_since)
		die("dumb http transport does not support shallow capabilities");
	for (i = 0; i < nr_heads; i++)
		targets[i] = xstrdup(oid_to_hex(&to_fetch[i]->old_oid));

	walker = get_http_walker(url.buf);
	walker->get_verbosely = options.verbosity >= 3;
	walker->get_recover = 0;
	ret = walker_fetch(walker, nr_heads, targets, NULL, NULL);
	walker_free(walker);

	for (i = 0; i < nr_heads; i++)
		free(targets[i]);
	free(targets);

	return ret ? error("fetch failed.") : 0;
}

static int fetch_git(struct discovery *heads,
	int nr_heads, struct ref **to_fetch)
{
	struct rpc_state rpc;
	struct strbuf preamble = STRBUF_INIT;
	int i, err;
	struct argv_array args = ARGV_ARRAY_INIT;

	argv_array_pushl(&args, "fetch-pack", "--stateless-rpc",
			 "--stdin", "--lock-pack", NULL);
	if (options.followtags)
		argv_array_push(&args, "--include-tag");
	if (options.thin)
		argv_array_push(&args, "--thin");
	if (options.verbosity >= 3)
		argv_array_pushl(&args, "-v", "-v", NULL);
	if (options.check_self_contained_and_connected)
		argv_array_push(&args, "--check-self-contained-and-connected");
	if (options.cloning)
		argv_array_push(&args, "--cloning");
	if (options.update_shallow)
		argv_array_push(&args, "--update-shallow");
	if (!options.progress)
		argv_array_push(&args, "--no-progress");
	if (options.depth)
		argv_array_pushf(&args, "--depth=%lu", options.depth);
	if (options.deepen_since)
		argv_array_pushf(&args, "--shallow-since=%s", options.deepen_since);
	for (i = 0; i < options.deepen_not.nr; i++)
		argv_array_pushf(&args, "--shallow-exclude=%s",
				 options.deepen_not.items[i].string);
	if (options.deepen_relative && options.depth)
		argv_array_push(&args, "--deepen-relative");
	if (options.from_promisor)
		argv_array_push(&args, "--from-promisor");
	if (options.no_dependents)
		argv_array_push(&args, "--no-dependents");
	if (options.filter)
		argv_array_pushf(&args, "--filter=%s", options.filter);
	argv_array_push(&args, url.buf);

	for (i = 0; i < nr_heads; i++) {
		struct ref *ref = to_fetch[i];
		if (!*ref->name)
			die("cannot fetch by sha1 over smart http");
		packet_buf_write(&preamble, "%s %s\n",
				 oid_to_hex(&ref->old_oid), ref->name);
	}
	packet_buf_flush(&preamble);

	memset(&rpc, 0, sizeof(rpc));
	rpc.service_name = "git-upload-pack",
	rpc.argv = args.argv;
	rpc.stdin_preamble = &preamble;
	rpc.gzip_request = 1;

	err = rpc_service(&rpc, heads);
	if (rpc.result.len)
		write_or_die(1, rpc.result.buf, rpc.result.len);
	strbuf_release(&rpc.result);
	strbuf_release(&preamble);
	argv_array_clear(&args);
	return err;
}

static int fetch(int nr_heads, struct ref **to_fetch)
{
	struct discovery *d = discover_refs("git-upload-pack", 0);
	if (d->proto_git)
		return fetch_git(d, nr_heads, to_fetch);
	else
		return fetch_dumb(nr_heads, to_fetch);
}

static void parse_fetch(struct strbuf *buf)
{
	struct ref **to_fetch = NULL;
	struct ref *list_head = NULL;
	struct ref **list = &list_head;
	int alloc_heads = 0, nr_heads = 0;

	do {
		const char *p;
		if (skip_prefix(buf->buf, "fetch ", &p)) {
			const char *name;
			struct ref *ref;
			struct object_id old_oid;

			if (get_oid_hex(p, &old_oid))
				die("protocol error: expected sha/ref, got %s'", p);
			if (p[GIT_SHA1_HEXSZ] == ' ')
				name = p + GIT_SHA1_HEXSZ + 1;
			else if (!p[GIT_SHA1_HEXSZ])
				name = "";
			else
				die("protocol error: expected sha/ref, got %s'", p);

			ref = alloc_ref(name);
			oidcpy(&ref->old_oid, &old_oid);

			*list = ref;
			list = &ref->next;

			ALLOC_GROW(to_fetch, nr_heads + 1, alloc_heads);
			to_fetch[nr_heads++] = ref;
		}
		else
			die("http transport does not support %s", buf->buf);

		strbuf_reset(buf);
		if (strbuf_getline_lf(buf, stdin) == EOF)
			return;
		if (!*buf->buf)
			break;
	} while (1);

	if (fetch(nr_heads, to_fetch))
		exit(128); /* error already reported */
	free_refs(list_head);
	free(to_fetch);

	printf("\n");
	fflush(stdout);
	strbuf_reset(buf);
}

static int push_dav(int nr_spec, char **specs)
{
	struct child_process child = CHILD_PROCESS_INIT;
	size_t i;

	child.git_cmd = 1;
	argv_array_push(&child.args, "http-push");
	argv_array_push(&child.args, "--helper-status");
	if (options.dry_run)
		argv_array_push(&child.args, "--dry-run");
	if (options.verbosity > 1)
		argv_array_push(&child.args, "--verbose");
	argv_array_push(&child.args, url.buf);
	for (i = 0; i < nr_spec; i++)
		argv_array_push(&child.args, specs[i]);

	if (run_command(&child))
		die("git-http-push failed");
	return 0;
}

static int push_git(struct discovery *heads, int nr_spec, char **specs)
{
	struct rpc_state rpc;
	int i, err;
	struct argv_array args;
	struct string_list_item *cas_option;
	struct strbuf preamble = STRBUF_INIT;

	argv_array_init(&args);
	argv_array_pushl(&args, "send-pack", "--stateless-rpc", "--helper-status",
			 NULL);

	if (options.thin)
		argv_array_push(&args, "--thin");
	if (options.dry_run)
		argv_array_push(&args, "--dry-run");
	if (options.push_cert == SEND_PACK_PUSH_CERT_ALWAYS)
		argv_array_push(&args, "--signed=yes");
	else if (options.push_cert == SEND_PACK_PUSH_CERT_IF_ASKED)
		argv_array_push(&args, "--signed=if-asked");
	if (options.verbosity == 0)
		argv_array_push(&args, "--quiet");
	else if (options.verbosity > 1)
		argv_array_push(&args, "--verbose");
	for (i = 0; i < options.push_options.nr; i++)
		argv_array_pushf(&args, "--push-option=%s",
				 options.push_options.items[i].string);
	argv_array_push(&args, options.progress ? "--progress" : "--no-progress");
	for_each_string_list_item(cas_option, &cas_options)
		argv_array_push(&args, cas_option->string);
	argv_array_push(&args, url.buf);

	argv_array_push(&args, "--stdin");
	for (i = 0; i < nr_spec; i++)
		packet_buf_write(&preamble, "%s\n", specs[i]);
	packet_buf_flush(&preamble);

	memset(&rpc, 0, sizeof(rpc));
	rpc.service_name = "git-receive-pack",
	rpc.argv = args.argv;
	rpc.stdin_preamble = &preamble;

	err = rpc_service(&rpc, heads);
	if (rpc.result.len)
		write_or_die(1, rpc.result.buf, rpc.result.len);
	strbuf_release(&rpc.result);
	strbuf_release(&preamble);
	argv_array_clear(&args);
	return err;
}

static int push(int nr_spec, char **specs)
{
	struct discovery *heads = discover_refs("git-receive-pack", 1);
	int ret;

	if (heads->proto_git)
		ret = push_git(heads, nr_spec, specs);
	else
		ret = push_dav(nr_spec, specs);
	free_discovery(heads);
	return ret;
}

static void parse_push(struct strbuf *buf)
{
	char **specs = NULL;
	int alloc_spec = 0, nr_spec = 0, i, ret;

	do {
		if (starts_with(buf->buf, "push ")) {
			ALLOC_GROW(specs, nr_spec + 1, alloc_spec);
			specs[nr_spec++] = xstrdup(buf->buf + 5);
		}
		else
			die("http transport does not support %s", buf->buf);

		strbuf_reset(buf);
		if (strbuf_getline_lf(buf, stdin) == EOF)
			goto free_specs;
		if (!*buf->buf)
			break;
	} while (1);

	ret = push(nr_spec, specs);
	printf("\n");
	fflush(stdout);

	if (ret)
		exit(128); /* error already reported */

 free_specs:
	for (i = 0; i < nr_spec; i++)
		free(specs[i]);
	free(specs);
}

/*
 * Used to represent the state of a connection to an HTTP server when
 * communicating using git's wire-protocol version 2.
 */
struct proxy_state {
	char *service_name;
	char *service_url;
	struct curl_slist *headers;
	struct strbuf request_buffer;
	int in;
	int out;
	struct packet_reader reader;
	size_t pos;
	int seen_flush;
};

static void proxy_state_init(struct proxy_state *p, const char *service_name,
			     enum protocol_version version)
{
	struct strbuf buf = STRBUF_INIT;

	memset(p, 0, sizeof(*p));
	p->service_name = xstrdup(service_name);

	p->in = 0;
	p->out = 1;
	strbuf_init(&p->request_buffer, 0);

	strbuf_addf(&buf, "%s%s", url.buf, p->service_name);
	p->service_url = strbuf_detach(&buf, NULL);

	p->headers = http_copy_default_headers();

	strbuf_addf(&buf, "Content-Type: application/x-%s-request", p->service_name);
	p->headers = curl_slist_append(p->headers, buf.buf);
	strbuf_reset(&buf);

	strbuf_addf(&buf, "Accept: application/x-%s-result", p->service_name);
	p->headers = curl_slist_append(p->headers, buf.buf);
	strbuf_reset(&buf);

	p->headers = curl_slist_append(p->headers, "Transfer-Encoding: chunked");

	/* Add the Git-Protocol header */
	if (get_protocol_http_header(version, &buf))
		p->headers = curl_slist_append(p->headers, buf.buf);

	packet_reader_init(&p->reader, p->in, NULL, 0,
			   PACKET_READ_GENTLE_ON_EOF |
			   PACKET_READ_DIE_ON_ERR_PACKET);

	strbuf_release(&buf);
}

static void proxy_state_clear(struct proxy_state *p)
{
	free(p->service_name);
	free(p->service_url);
	curl_slist_free_all(p->headers);
	strbuf_release(&p->request_buffer);
}

/*
 * CURLOPT_READFUNCTION callback function.
 * Attempts to copy over a single packet-line at a time into the
 * curl provided buffer.
 */
static size_t proxy_in(char *buffer, size_t eltsize,
		       size_t nmemb, void *userdata)
{
	size_t max;
	struct proxy_state *p = userdata;
	size_t avail = p->request_buffer.len - p->pos;


	if (eltsize != 1)
		BUG("curl read callback called with size = %"PRIuMAX" != 1",
		    (uintmax_t)eltsize);
	max = nmemb;

	if (!avail) {
		if (p->seen_flush) {
			p->seen_flush = 0;
			return 0;
		}

		strbuf_reset(&p->request_buffer);
		switch (packet_reader_read(&p->reader)) {
		case PACKET_READ_EOF:
			die("unexpected EOF when reading from parent process");
		case PACKET_READ_NORMAL:
			packet_buf_write_len(&p->request_buffer, p->reader.line,
					     p->reader.pktlen);
			break;
		case PACKET_READ_DELIM:
			packet_buf_delim(&p->request_buffer);
			break;
		case PACKET_READ_FLUSH:
			packet_buf_flush(&p->request_buffer);
			p->seen_flush = 1;
			break;
		}
		p->pos = 0;
		avail = p->request_buffer.len;
	}

	if (max < avail)
		avail = max;
	memcpy(buffer, p->request_buffer.buf + p->pos, avail);
	p->pos += avail;
	return avail;
}

static size_t proxy_out(char *buffer, size_t eltsize,
			size_t nmemb, void *userdata)
{
	size_t size;
	struct proxy_state *p = userdata;

	if (eltsize != 1)
		BUG("curl read callback called with size = %"PRIuMAX" != 1",
		    (uintmax_t)eltsize);
	size = nmemb;

	write_or_die(p->out, buffer, size);
	return size;
}

/* Issues a request to the HTTP server configured in `p` */
static int proxy_request(struct proxy_state *p)
{
	struct active_request_slot *slot;

	slot = get_active_slot();

	curl_easy_setopt(slot->curl, CURLOPT_ENCODING, "");
	curl_easy_setopt(slot->curl, CURLOPT_NOBODY, 0);
	curl_easy_setopt(slot->curl, CURLOPT_POST, 1);
	curl_easy_setopt(slot->curl, CURLOPT_URL, p->service_url);
	curl_easy_setopt(slot->curl, CURLOPT_HTTPHEADER, p->headers);

	/* Setup function to read request from client */
	curl_easy_setopt(slot->curl, CURLOPT_READFUNCTION, proxy_in);
	curl_easy_setopt(slot->curl, CURLOPT_READDATA, p);

	/* Setup function to write server response to client */
	curl_easy_setopt(slot->curl, CURLOPT_WRITEFUNCTION, proxy_out);
	curl_easy_setopt(slot->curl, CURLOPT_WRITEDATA, p);

	if (run_slot(slot, NULL) != HTTP_OK)
		return -1;

	return 0;
}

static int stateless_connect(const char *service_name)
{
	struct discovery *discover;
	struct proxy_state p;

	/*
	 * Run the info/refs request and see if the server supports protocol
	 * v2.  If and only if the server supports v2 can we successfully
	 * establish a stateless connection, otherwise we need to tell the
	 * client to fallback to using other transport helper functions to
	 * complete their request.
	 */
	discover = discover_refs(service_name, 0);
	if (discover->version != protocol_v2) {
		printf("fallback\n");
		fflush(stdout);
		return -1;
	} else {
		/* Stateless Connection established */
		printf("\n");
		fflush(stdout);
	}

	proxy_state_init(&p, service_name, discover->version);

	/*
	 * Dump the capability listing that we got from the server earlier
	 * during the info/refs request.
	 */
	write_or_die(p.out, discover->buf, discover->len);

	/* Peek the next packet line.  Until we see EOF keep sending POSTs */
	while (packet_reader_peek(&p.reader) != PACKET_READ_EOF) {
		if (proxy_request(&p)) {
			/* We would have an err here */
			break;
		}
	}

	proxy_state_clear(&p);
	return 0;
}

int cmd_main(int argc, const char **argv)
{
	struct strbuf buf = STRBUF_INIT;
	int nongit;

	register_allowed_protocol_versions_from_env();

	setup_git_directory_gently(&nongit);
	if (argc < 2) {
		error("remote-curl: usage: git remote-curl <remote> [<url>]");
		return 1;
	}

	options.verbosity = 1;
	options.progress = !!isatty(2);
	options.thin = 1;
	string_list_init(&options.deepen_not, 1);
	string_list_init(&options.push_options, 1);

	remote = remote_get(argv[1]);

	if (argc > 2) {
		end_url_with_slash(&url, argv[2]);
	} else {
		end_url_with_slash(&url, remote->url[0]);
	}

	http_init(remote, url.buf, 0);

	do {
		const char *arg;

		if (strbuf_getline_lf(&buf, stdin) == EOF) {
			if (ferror(stdin))
				error("remote-curl: error reading command stream from git");
			return 1;
		}
		if (buf.len == 0)
			break;
		if (starts_with(buf.buf, "fetch ")) {
			if (nongit)
				die("remote-curl: fetch attempted without a local repo");
			parse_fetch(&buf);

		} else if (!strcmp(buf.buf, "list") || starts_with(buf.buf, "list ")) {
			int for_push = !!strstr(buf.buf + 4, "for-push");
			output_refs(get_refs(for_push));

		} else if (starts_with(buf.buf, "push ")) {
			parse_push(&buf);

		} else if (skip_prefix(buf.buf, "option ", &arg)) {
			char *value = strchr(arg, ' ');
			int result;

			if (value)
				*value++ = '\0';
			else
				value = "true";

			result = set_option(arg, value);
			if (!result)
				printf("ok\n");
			else if (result < 0)
				printf("error invalid value\n");
			else
				printf("unsupported\n");
			fflush(stdout);

		} else if (!strcmp(buf.buf, "capabilities")) {
			printf("stateless-connect\n");
			printf("fetch\n");
			printf("option\n");
			printf("push\n");
			printf("check-connectivity\n");
			printf("\n");
			fflush(stdout);
		} else if (skip_prefix(buf.buf, "stateless-connect ", &arg)) {
			if (!stateless_connect(arg))
				break;
		} else {
			error("remote-curl: unknown command '%s' from git", buf.buf);
			return 1;
		}
		strbuf_reset(&buf);
	} while (1);

	http_cleanup();

	return 0;
}<|MERGE_RESOLUTION|>--- conflicted
+++ resolved
@@ -331,7 +331,6 @@
 	return 0;
 }
 
-<<<<<<< HEAD
 static int get_client_protocol_http_header(const struct strbuf *version_advert,
 					   struct strbuf *header)
 {
@@ -343,7 +342,8 @@
 	}
 
 	return 0;
-=======
+}
+
 static void check_smart_http(struct discovery *d, const char *service,
 			     struct strbuf *type)
 {
@@ -402,7 +402,6 @@
 	} else {
 		die("invalid server response; got '%s'", line);
 	}
->>>>>>> e586e7df
 }
 
 static struct discovery *discover_refs(const char *service, int for_push)
@@ -472,52 +471,8 @@
 	last->buf_alloc = strbuf_detach(&buffer, &last->len);
 	last->buf = last->buf_alloc;
 
-<<<<<<< HEAD
-	strbuf_addf(&exp, "application/x-%s-advertisement", service);
-	if (maybe_smart &&
-	    (5 <= last->len && last->buf[4] == '#') &&
-	    !strbuf_cmp(&exp, &type)) {
-		struct packet_reader reader;
-		packet_reader_init(&reader, -1, last->buf, last->len,
-				   PACKET_READ_CHOMP_NEWLINE |
-				   PACKET_READ_DIE_ON_ERR_PACKET);
-
-		/*
-		 * smart HTTP response; validate that the service
-		 * pkt-line matches our request.
-		 */
-		if (packet_reader_read(&reader) != PACKET_READ_NORMAL)
-			die("invalid server response; expected service, got flush packet");
-
-		strbuf_reset(&exp);
-		strbuf_addf(&exp, "# service=%s", service);
-		if (strcmp(reader.line, exp.buf))
-			die("invalid server response; got '%s'", reader.line);
-		strbuf_release(&exp);
-
-		/* The header can include additional metadata lines, up
-		 * until a packet flush marker.  Ignore these now, but
-		 * in the future we might start to scan them.
-		 */
-		for (;;) {
-			packet_reader_read(&reader);
-			if (reader.pktlen <= 0) {
-				break;
-			}
-		}
-
-		last->buf = reader.src_buffer;
-		last->len = reader.src_len;
-
-		last->proto_git = 1;
-	} else if (maybe_smart &&
-		   last->len > 5 && starts_with(last->buf + 4, "version 2")) {
-		last->proto_git = 1;
-	}
-=======
 	if (maybe_smart)
 		check_smart_http(last, service, &type);
->>>>>>> e586e7df
 
 	if (last->proto_git)
 		last->refs = parse_git_refs(last, for_push);

--- conflicted
+++ resolved
@@ -94,11 +94,7 @@
 proc start_rev_list {view} {
     global startmsecs
     global commfd leftover tclencoding datemode
-<<<<<<< HEAD
-    global viewargs viewfiles commitidx viewcomplete
-=======
-    global viewargs viewargscmd viewfiles commitidx viewcomplete vnextroot
->>>>>>> 494d3b8a
+    global viewargs viewargscmd viewfiles commitidx viewcomplete
     global showlocalchanges commitinterest mainheadid
     global progressdirn progresscoords proglastnc curview
     global viewactive loginstance viewinstances
@@ -107,15 +103,9 @@
     set startmsecs [clock clicks -milliseconds]
     set commitidx($view) 0
     set viewcomplete($view) 0
-<<<<<<< HEAD
     set viewactive($view) 1
     varcinit $view
 
-    if {[catch {
-	set fd [open [concat | git log --no-color -z --pretty=raw --parents \
-			 --boundary $viewargs($view) "--" $viewfiles($view)] r]
-=======
-    set vnextroot($view) 0
     set args $viewargs($view)
     if {$viewargscmd($view) ne {}} {
 	if {[catch {
@@ -126,14 +116,9 @@
 	}
 	set args [concat $args [split $str "\n"]]
     }
-    set order "--topo-order"
-    if {$datemode} {
-	set order "--date-order"
-    }
     if {[catch {
-	set fd [open [concat | git log --no-color -z --pretty=raw $order --parents \
+	set fd [open [concat | git log --no-color -z --pretty=raw --parents \
 			 --boundary $args "--" $viewfiles($view)] r]
->>>>>>> 494d3b8a
     } err]} {
 	error_popup "[mc "Error executing git log:"] $err"
 	exit 1
@@ -190,7 +175,9 @@
     global viewactive viewcomplete loginstance tclencoding mainheadid
     global startmsecs commfd showneartags showlocalchanges leftover
     global mainheadid pending_select
-
+    global isworktree
+
+    set isworktree [expr {[exec git rev-parse --is-inside-work-tree] == "true"}]
     set oldmainid $mainheadid
     rereadrefs
     if {$showlocalchanges} {
@@ -1266,41 +1253,6 @@
     parsecommit $id $contents 0
 }
 
-<<<<<<< HEAD
-=======
-proc updatecommits {} {
-    global viewdata curview phase displayorder ordertok idpending
-    global children commitrow selectedline thickerline showneartags
-    global isworktree
-
-    set isworktree [expr {[exec git rev-parse --is-inside-work-tree] == "true"}]
-
-    if {$phase ne {}} {
-	stop_rev_list
-	set phase {}
-    }
-    set n $curview
-    foreach id $displayorder {
-	catch {unset children($n,$id)}
-	catch {unset commitrow($n,$id)}
-	catch {unset ordertok($n,$id)}
-    }
-    foreach vid [array names idpending "$n,*"] {
-	unset idpending($vid)
-    }
-    set curview -1
-    catch {unset selectedline}
-    catch {unset thickerline}
-    catch {unset viewdata($n)}
-    readrefs
-    changedrefs
-    if {$showneartags} {
-	getallcommits
-    }
-    showview $n
-}
-
->>>>>>> 494d3b8a
 proc parsecommit {id contents listed} {
     global commitinfo cdate
 
@@ -2998,14 +2950,8 @@
     setcanvscroll
     set yf 0
     set row {}
-<<<<<<< HEAD
     if {$selid ne {} && [commitinview $selid $n]} {
 	set row [rowofcommit $selid]
-=======
-    set selectfirst 0
-    if {[info exists yscreen] && [info exists commitrow($n,$selid)]} {
-	set row $commitrow($n,$selid)
->>>>>>> 494d3b8a
 	# try to get the selected row in the same position on the screen
 	set ymax [lindex [$canv cget -scrollregion] 3]
 	set ytop [expr {[yc $row] - $yscreen}]
@@ -3721,12 +3667,8 @@
 
 # spawn off a process to do git diff-index --cached HEAD
 proc dodiffindex {} {
-<<<<<<< HEAD
     global lserial showlocalchanges
-=======
-    global localirow localfrow lserial showlocalchanges
     global isworktree
->>>>>>> 494d3b8a
 
     if {!$showlocalchanges || !$isworktree} return
     incr lserial
@@ -5531,11 +5473,8 @@
     global commentend idtags linknum
     global mergemax numcommits pending_select
     global cmitmode showneartags allcommits
-<<<<<<< HEAD
     global targetrow targetid lastscrollrows
-=======
     global autoselect
->>>>>>> 494d3b8a
 
     catch {unset pending_select}
     $canv delete hover

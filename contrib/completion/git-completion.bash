--- conflicted
+++ resolved
@@ -548,14 +548,9 @@
 # by checkout for tracking branches
 __git_refs ()
 {
-<<<<<<< HEAD
 	local i is_hash=y dir="$(__gitdir "${1-}")" track="${2-}"
-	local cur="${COMP_WORDS[COMP_CWORD]}" format refs
-=======
-	local i is_hash=y dir="$(__gitdir "${1-}")"
 	local cur format refs
 	_get_comp_words_by_ref -n =: cur
->>>>>>> 52c9d8e2
 	if [ -d "$dir" ]; then
 		case "$cur" in
 		refs|refs/*)
@@ -1709,17 +1704,17 @@
 
 _git_notes ()
 {
-<<<<<<< HEAD
 	local subcommands='add append copy edit list prune remove show'
 	local subcommand="$(__git_find_on_cmdline "$subcommands")"
-	local cur="${COMP_WORDS[COMP_CWORD]}"
+	local cur words cword
+	_get_comp_words_by_ref -n =: cur words cword
 
 	case "$subcommand,$cur" in
 	,--*)
 		__gitcomp '--ref'
 		;;
 	,*)
-		case "${COMP_WORDS[COMP_CWORD-1]}" in
+		case "${words[cword-1]}" in
 		--ref)
 			__gitcomp "$(__git_refs)"
 			;;
@@ -1745,22 +1740,9 @@
 		__gitcomp '--dry-run --verbose'
 		;;
 	prune,*)
-=======
-	local subcommands="edit show"
-	local words cword
-	_get_comp_words_by_ref -n =: words cword
-	if [ -z "$(__git_find_on_cmdline "$subcommands")" ]; then
-		__gitcomp "$subcommands"
-		return
-	fi
-
-	case "${words[cword-1]}" in
-	-m|-F)
-		COMPREPLY=()
->>>>>>> 52c9d8e2
 		;;
 	*)
-		case "${COMP_WORDS[COMP_CWORD-1]}" in
+		case "${words[cword-1]}" in
 		-m|-F)
 			;;
 		*)
@@ -2723,15 +2705,10 @@
 		setopt KSH_TYPESET
 	fi
 
-<<<<<<< HEAD
-	while [ $c -lt $COMP_CWORD ]; do
-		i="${COMP_WORDS[c]}"
-=======
 	local cur words cword
 	_get_comp_words_by_ref -n =: cur words cword
 	while [ $c -lt $cword ]; do
 		i="${words[c]}"
->>>>>>> 52c9d8e2
 		case "$i" in
 		--git-dir=*) __git_dir="${i#--git-dir=}" ;;
 		--bare)      __git_dir="." ;;

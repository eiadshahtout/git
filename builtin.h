#ifndef BUILTIN_H
#define BUILTIN_H

#ifndef PATH_MAX
# define PATH_MAX 4096
#endif

extern const char git_version_string[];

void cmd_usage(int show_all, const char *exec_path, const char *fmt, ...)
#ifdef __GNUC__
	__attribute__((__format__(__printf__, 3, 4), __noreturn__))
#endif
	;

extern int cmd_help(int argc, const char **argv, char **envp);
extern int cmd_version(int argc, const char **argv, char **envp);

extern int cmd_whatchanged(int argc, const char **argv, char **envp);
extern int cmd_show(int argc, const char **argv, char **envp);
extern int cmd_log(int argc, const char **argv, char **envp);
extern int cmd_diff(int argc, const char **argv, char **envp);
extern int cmd_count_objects(int argc, const char **argv, char **envp);

extern int cmd_push(int argc, const char **argv, char **envp);
extern int cmd_grep(int argc, const char **argv, char **envp);
extern int cmd_rev_list(int argc, const char **argv, char **envp);
extern int cmd_check_ref_format(int argc, const char **argv, char **envp);
extern int cmd_init_db(int argc, const char **argv, char **envp);
<<<<<<< HEAD
extern int cmd_ls_files(int argc, const char **argv, char **envp);
extern int cmd_ls_tree(int argc, const char **argv, char **envp);
extern int cmd_tar_tree(int argc, const char **argv, char **envp);
extern int cmd_read_tree(int argc, const char **argv, char **envp);
extern int cmd_commit_tree(int argc, const char **argv, char **envp);
extern int cmd_apply(int argc, const char **argv, char **envp);
extern int cmd_show_branch(int argc, const char **argv, char **envp);
extern int cmd_diff_files(int argc, const char **argv, char **envp);
extern int cmd_diff_index(int argc, const char **argv, char **envp);
extern int cmd_diff_stages(int argc, const char **argv, char **envp);
extern int cmd_diff_tree(int argc, const char **argv, char **envp);

=======
extern int cmd_tar_tree(int argc, const char **argv, char **envp);
extern int cmd_upload_tar(int argc, const char **argv, char **envp);
>>>>>>> 21754264

#endif<|MERGE_RESOLUTION|>--- conflicted
+++ resolved
@@ -27,10 +27,10 @@
 extern int cmd_rev_list(int argc, const char **argv, char **envp);
 extern int cmd_check_ref_format(int argc, const char **argv, char **envp);
 extern int cmd_init_db(int argc, const char **argv, char **envp);
-<<<<<<< HEAD
+extern int cmd_tar_tree(int argc, const char **argv, char **envp);
+extern int cmd_upload_tar(int argc, const char **argv, char **envp);
 extern int cmd_ls_files(int argc, const char **argv, char **envp);
 extern int cmd_ls_tree(int argc, const char **argv, char **envp);
-extern int cmd_tar_tree(int argc, const char **argv, char **envp);
 extern int cmd_read_tree(int argc, const char **argv, char **envp);
 extern int cmd_commit_tree(int argc, const char **argv, char **envp);
 extern int cmd_apply(int argc, const char **argv, char **envp);
@@ -40,9 +40,4 @@
 extern int cmd_diff_stages(int argc, const char **argv, char **envp);
 extern int cmd_diff_tree(int argc, const char **argv, char **envp);
 
-=======
-extern int cmd_tar_tree(int argc, const char **argv, char **envp);
-extern int cmd_upload_tar(int argc, const char **argv, char **envp);
->>>>>>> 21754264
-
 #endif
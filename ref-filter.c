--- conflicted
+++ resolved
@@ -595,10 +595,7 @@
 	new_stack = state->stack;
 	new_stack->at_end = end_align_handler;
 	new_stack->at_end_data = &atomv->atom->u.align;
-<<<<<<< HEAD
-	return 0;
-=======
->>>>>>> 279ffad1
+	return 0;
 }
 
 static void if_then_else_handler(struct ref_formatting_stack **stack)
@@ -649,10 +646,7 @@
 	new_stack = state->stack;
 	new_stack->at_end = if_then_else_handler;
 	new_stack->at_end_data = if_then_else;
-<<<<<<< HEAD
-	return 0;
-=======
->>>>>>> 279ffad1
+	return 0;
 }
 
 static int is_empty(const char *s)

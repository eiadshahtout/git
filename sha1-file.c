--- conflicted
+++ resolved
@@ -1823,39 +1823,21 @@
 	return ret;
 }
 
-<<<<<<< HEAD
-int repo_has_sha1_file_with_flags(struct repository *r,
-				  const unsigned char *sha1, int flags)
-=======
-int has_object_file_with_flags(const struct object_id *oid, int flags)
->>>>>>> 01f8d594
+int repo_has_object_file_with_flags(struct repository *r,
+				    const struct object_id *oid, int flags)
 {
 	if (!startup_info->have_repository)
 		return 0;
-<<<<<<< HEAD
-	hashcpy(oid.hash, sha1);
-	return oid_object_info_extended(r, &oid, NULL,
+	return oid_object_info_extended(r, oid, NULL,
 					flags | OBJECT_INFO_SKIP_CACHED) >= 0;
 }
 
 int repo_has_object_file(struct repository *r,
 			 const struct object_id *oid)
 {
-	return repo_has_sha1_file(r, oid->hash);
-}
-
-int repo_has_object_file_with_flags(struct repository *r,
-				    const struct object_id *oid, int flags)
-{
-	return repo_has_sha1_file_with_flags(r, oid->hash, flags);
-}
-
-=======
-	return oid_object_info_extended(the_repository, oid, NULL,
-					flags | OBJECT_INFO_SKIP_CACHED) >= 0;
-}
-
->>>>>>> 01f8d594
+	return repo_has_object_file_with_flags(r, oid, 0);
+}
+
 static void check_tree(const void *buf, size_t size)
 {
 	struct tree_desc desc;

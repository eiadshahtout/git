--- conflicted
+++ resolved
@@ -1329,10 +1329,6 @@
 		remote_head = NULL;
 		option_no_checkout = 1;
 		if (!option_bare) {
-<<<<<<< HEAD
-			const char *branch = git_default_branch_name(0);
-			char *ref = xstrfmt("refs/heads/%s", branch);
-=======
 			const char *branch;
 			char *ref;
 
@@ -1341,10 +1337,9 @@
 				ref = unborn_head_target;
 				unborn_head_target = NULL;
 			} else {
-				branch = git_default_branch_name();
+				branch = git_default_branch_name(0);
 				ref = xstrfmt("refs/heads/%s", branch);
 			}
->>>>>>> 896be550
 
 			install_branch_config(0, branch, remote_name, ref);
 			create_symref("HEAD", ref, "");

#include "builtin.h"
#include "cache.h"
#include "config.h"
#include "color.h"
#include "parse-options.h"
#include "urlmatch.h"
#include "quote.h"
#include "worktree.h"

static const char *const builtin_config_usage[] = {
	N_("git config [<options>]"),
	NULL
};

static char *key;
static regex_t *key_regexp;
static const char *value_pattern;
static regex_t *regexp;
static int show_keys;
static int omit_values;
static int use_key_regexp;
static int do_all;
static int do_not_match;
static char delim = '=';
static char key_delim = ' ';
static char term = '\n';

static int use_global_config, use_system_config, use_local_config;
static int use_worktree_config;
static struct git_config_source given_config_source;
static int actions, type;
static char *default_value;
static char *pretend_gitdir;
static int end_nul;
static int respect_includes_opt = -1;
static struct config_options config_options;
static int show_origin;
static int show_scope;
static int fixed_value;

#define ACTION_GET (1<<0)
#define ACTION_GET_ALL (1<<1)
#define ACTION_GET_REGEXP (1<<2)
#define ACTION_REPLACE_ALL (1<<3)
#define ACTION_ADD (1<<4)
#define ACTION_UNSET (1<<5)
#define ACTION_UNSET_ALL (1<<6)
#define ACTION_RENAME_SECTION (1<<7)
#define ACTION_REMOVE_SECTION (1<<8)
#define ACTION_LIST (1<<9)
#define ACTION_EDIT (1<<10)
#define ACTION_SET (1<<11)
#define ACTION_SET_ALL (1<<12)
#define ACTION_GET_COLOR (1<<13)
#define ACTION_GET_COLORBOOL (1<<14)
#define ACTION_GET_URLMATCH (1<<15)

/*
 * The actions "ACTION_LIST | ACTION_GET_*" which may produce more than
 * one line of output and which should therefore be paged.
 */
#define PAGING_ACTIONS (ACTION_LIST | ACTION_GET_ALL | \
			ACTION_GET_REGEXP | ACTION_GET_URLMATCH)

#define TYPE_BOOL		1
#define TYPE_INT		2
#define TYPE_BOOL_OR_INT	3
#define TYPE_PATH		4
#define TYPE_EXPIRY_DATE	5
#define TYPE_COLOR		6
#define TYPE_BOOL_OR_STR	7

#define OPT_CALLBACK_VALUE(s, l, v, h, i) \
	{ OPTION_CALLBACK, (s), (l), (v), NULL, (h), PARSE_OPT_NOARG | \
	PARSE_OPT_NONEG, option_parse_type, (i) }

static NORETURN void usage_builtin_config(void);

static int option_parse_type(const struct option *opt, const char *arg,
			     int unset)
{
	int new_type, *to_type;

	if (unset) {
		*((int *) opt->value) = 0;
		return 0;
	}

	/*
	 * To support '--<type>' style flags, begin with new_type equal to
	 * opt->defval.
	 */
	new_type = opt->defval;
	if (!new_type) {
		if (!strcmp(arg, "bool"))
			new_type = TYPE_BOOL;
		else if (!strcmp(arg, "int"))
			new_type = TYPE_INT;
		else if (!strcmp(arg, "bool-or-int"))
			new_type = TYPE_BOOL_OR_INT;
		else if (!strcmp(arg, "bool-or-str"))
			new_type = TYPE_BOOL_OR_STR;
		else if (!strcmp(arg, "path"))
			new_type = TYPE_PATH;
		else if (!strcmp(arg, "expiry-date"))
			new_type = TYPE_EXPIRY_DATE;
		else if (!strcmp(arg, "color"))
			new_type = TYPE_COLOR;
		else
			die(_("unrecognized --type argument, %s"), arg);
	}

	to_type = opt->value;
	if (*to_type && *to_type != new_type) {
		/*
		 * Complain when there is a new type not equal to the old type.
		 * This allows for combinations like '--int --type=int' and
		 * '--type=int --type=int', but disallows ones like '--type=bool
		 * --int' and '--type=bool
		 * --type=int'.
		 */
		error(_("only one type at a time"));
		usage_builtin_config();
	}
	*to_type = new_type;

	return 0;
}

static struct option builtin_config_options[] = {
	OPT_GROUP(N_("Config file location")),
	OPT_BOOL(0, "global", &use_global_config, N_("use global config file")),
	OPT_BOOL(0, "system", &use_system_config, N_("use system config file")),
	OPT_BOOL(0, "local", &use_local_config, N_("use repository config file")),
	OPT_BOOL(0, "worktree", &use_worktree_config, N_("use per-worktree config file")),
	OPT_STRING('f', "file", &given_config_source.file, N_("file"), N_("use given config file")),
	OPT_STRING(0, "blob", &given_config_source.blob, N_("blob-id"), N_("read config from given blob object")),
	OPT_GROUP(N_("Action")),
	OPT_BIT(0, "get", &actions, N_("get value: name [value-pattern]"), ACTION_GET),
	OPT_BIT(0, "get-all", &actions, N_("get all values: key [value-pattern]"), ACTION_GET_ALL),
	OPT_BIT(0, "get-regexp", &actions, N_("get values for regexp: name-regex [value-pattern]"), ACTION_GET_REGEXP),
	OPT_BIT(0, "get-urlmatch", &actions, N_("get value specific for the URL: section[.var] URL"), ACTION_GET_URLMATCH),
	OPT_BIT(0, "replace-all", &actions, N_("replace all matching variables: name value [value-pattern]"), ACTION_REPLACE_ALL),
	OPT_BIT(0, "add", &actions, N_("add a new variable: name value"), ACTION_ADD),
	OPT_BIT(0, "unset", &actions, N_("remove a variable: name [value-pattern]"), ACTION_UNSET),
	OPT_BIT(0, "unset-all", &actions, N_("remove all matches: name [value-pattern]"), ACTION_UNSET_ALL),
	OPT_BIT(0, "rename-section", &actions, N_("rename section: old-name new-name"), ACTION_RENAME_SECTION),
	OPT_BIT(0, "remove-section", &actions, N_("remove a section: name"), ACTION_REMOVE_SECTION),
	OPT_BIT('l', "list", &actions, N_("list all"), ACTION_LIST),
	OPT_BOOL(0, "fixed-value", &fixed_value, N_("use string equality when comparing values to 'value-pattern'")),
	OPT_BIT('e', "edit", &actions, N_("open an editor"), ACTION_EDIT),
	OPT_BIT(0, "get-color", &actions, N_("find the color configured: slot [default]"), ACTION_GET_COLOR),
	OPT_BIT(0, "get-colorbool", &actions, N_("find the color setting: slot [stdout-is-tty]"), ACTION_GET_COLORBOOL),
	OPT_GROUP(N_("Type")),
	OPT_CALLBACK('t', "type", &type, "", N_("value is given this type"), option_parse_type),
	OPT_CALLBACK_VALUE(0, "bool", &type, N_("value is \"true\" or \"false\""), TYPE_BOOL),
	OPT_CALLBACK_VALUE(0, "int", &type, N_("value is decimal number"), TYPE_INT),
	OPT_CALLBACK_VALUE(0, "bool-or-int", &type, N_("value is --bool or --int"), TYPE_BOOL_OR_INT),
	OPT_CALLBACK_VALUE(0, "bool-or-str", &type, N_("value is --bool or string"), TYPE_BOOL_OR_STR),
	OPT_CALLBACK_VALUE(0, "path", &type, N_("value is a path (file or directory name)"), TYPE_PATH),
	OPT_CALLBACK_VALUE(0, "expiry-date", &type, N_("value is an expiry date"), TYPE_EXPIRY_DATE),
	OPT_GROUP(N_("Other")),
	OPT_BOOL('z', "null", &end_nul, N_("terminate values with NUL byte")),
	OPT_BOOL(0, "name-only", &omit_values, N_("show variable names only")),
	OPT_BOOL(0, "includes", &respect_includes_opt, N_("respect include directives on lookup")),
	OPT_BOOL(0, "show-origin", &show_origin, N_("show origin of config (file, standard input, blob, command line)")),
	OPT_BOOL(0, "show-scope", &show_scope, N_("show scope of config (worktree, local, global, system, command)")),
	OPT_STRING(0, "default", &default_value, N_("value"), N_("with --get, use default value when missing entry")),
	OPT_FILENAME(0, "pretend-gitdir", &pretend_gitdir, N_("when outside a repository, pretend this is the gitdir")),
	OPT_END(),
};

static NORETURN void usage_builtin_config(void)
{
	usage_with_options(builtin_config_usage, builtin_config_options);
}

static void check_argc(int argc, int min, int max)
{
	if (argc >= min && argc <= max)
		return;
	if (min == max)
		error(_("wrong number of arguments, should be %d"), min);
	else
		error(_("wrong number of arguments, should be from %d to %d"),
		      min, max);
	usage_builtin_config();
}

static void show_config_origin(struct strbuf *buf)
{
	const char term = end_nul ? '\0' : '\t';

	strbuf_addstr(buf, current_config_origin_type());
	strbuf_addch(buf, ':');
	if (end_nul)
		strbuf_addstr(buf, current_config_name());
	else
		quote_c_style(current_config_name(), buf, NULL, 0);
	strbuf_addch(buf, term);
}

static void show_config_scope(struct strbuf *buf)
{
	const char term = end_nul ? '\0' : '\t';
	const char *scope = config_scope_name(current_config_scope());

	strbuf_addstr(buf, N_(scope));
	strbuf_addch(buf, term);
}

static int show_all_config(const char *key_, const char *value_, void *cb)
{
	if (show_origin || show_scope) {
		struct strbuf buf = STRBUF_INIT;
		if (show_scope)
			show_config_scope(&buf);
		if (show_origin)
			show_config_origin(&buf);
		/* Use fwrite as "buf" can contain \0's if "end_null" is set. */
		fwrite(buf.buf, 1, buf.len, stdout);
		strbuf_release(&buf);
	}
	if (!omit_values && value_)
		printf("%s%c%s%c", key_, delim, value_, term);
	else
		printf("%s%c", key_, term);
	return 0;
}

struct strbuf_list {
	struct strbuf *items;
	int nr;
	int alloc;
};

static int format_config(struct strbuf *buf, const char *key_, const char *value_)
{
	if (show_scope)
		show_config_scope(buf);
	if (show_origin)
		show_config_origin(buf);
	if (show_keys)
		strbuf_addstr(buf, key_);
	if (!omit_values) {
		if (show_keys)
			strbuf_addch(buf, key_delim);

		if (type == TYPE_INT)
			strbuf_addf(buf, "%"PRId64,
				    git_config_int64(key_, value_ ? value_ : ""));
		else if (type == TYPE_BOOL)
			strbuf_addstr(buf, git_config_bool(key_, value_) ?
				      "true" : "false");
		else if (type == TYPE_BOOL_OR_INT) {
			int is_bool, v;
			v = git_config_bool_or_int(key_, value_, &is_bool);
			if (is_bool)
				strbuf_addstr(buf, v ? "true" : "false");
			else
				strbuf_addf(buf, "%d", v);
		} else if (type == TYPE_BOOL_OR_STR) {
			int v = git_parse_maybe_bool(value_);
			if (v < 0)
				strbuf_addstr(buf, value_);
			else
				strbuf_addstr(buf, v ? "true" : "false");
		} else if (type == TYPE_PATH) {
			const char *v;
			if (git_config_pathname(&v, key_, value_) < 0)
				return -1;
			strbuf_addstr(buf, v);
			free((char *)v);
		} else if (type == TYPE_EXPIRY_DATE) {
			timestamp_t t;
			if (git_config_expiry_date(&t, key_, value_) < 0)
				return -1;
			strbuf_addf(buf, "%"PRItime, t);
		} else if (type == TYPE_COLOR) {
			char v[COLOR_MAXLEN];
			if (git_config_color(v, key_, value_) < 0)
				return -1;
			strbuf_addstr(buf, v);
		} else if (value_) {
			strbuf_addstr(buf, value_);
		} else {
			/* Just show the key name; back out delimiter */
			if (show_keys)
				strbuf_setlen(buf, buf->len - 1);
		}
	}
	strbuf_addch(buf, term);
	return 0;
}

static int collect_config(const char *key_, const char *value_, void *cb)
{
	struct strbuf_list *values = cb;

	if (!use_key_regexp && strcmp(key_, key))
		return 0;
	if (use_key_regexp && regexec(key_regexp, key_, 0, NULL, 0))
		return 0;
	if (fixed_value && strcmp(value_pattern, (value_?value_:"")))
		return 0;
	if (regexp != NULL &&
	    (do_not_match ^ !!regexec(regexp, (value_?value_:""), 0, NULL, 0)))
		return 0;

	ALLOC_GROW(values->items, values->nr + 1, values->alloc);
	strbuf_init(&values->items[values->nr], 0);

	return format_config(&values->items[values->nr++], key_, value_);
}

static int get_value(const char *key_, const char *regex_, unsigned flags)
{
	int ret = CONFIG_GENERIC_ERROR;
	struct strbuf_list values = {NULL};
	int i;

	if (use_key_regexp) {
		char *tl;

		/*
		 * NEEDSWORK: this naive pattern lowercasing obviously does not
		 * work for more complex patterns like "^[^.]*Foo.*bar".
		 * Perhaps we should deprecate this altogether someday.
		 */

		key = xstrdup(key_);
		for (tl = key + strlen(key) - 1;
		     tl >= key && *tl != '.';
		     tl--)
			*tl = tolower(*tl);
		for (tl = key; *tl && *tl != '.'; tl++)
			*tl = tolower(*tl);

		key_regexp = (regex_t*)xmalloc(sizeof(regex_t));
		if (regcomp(key_regexp, key, REG_EXTENDED)) {
			error(_("invalid key pattern: %s"), key_);
			FREE_AND_NULL(key_regexp);
			ret = CONFIG_INVALID_PATTERN;
			goto free_strings;
		}
	} else {
		if (git_config_parse_key(key_, &key, NULL)) {
			ret = CONFIG_INVALID_KEY;
			goto free_strings;
		}
	}

	if (regex_ && (flags & CONFIG_FLAGS_FIXED_VALUE))
		value_pattern = regex_;
	else if (regex_) {
		if (regex_[0] == '!') {
			do_not_match = 1;
			regex_++;
		}

		regexp = (regex_t*)xmalloc(sizeof(regex_t));
		if (regcomp(regexp, regex_, REG_EXTENDED)) {
			error(_("invalid pattern: %s"), regex_);
			FREE_AND_NULL(regexp);
			ret = CONFIG_INVALID_PATTERN;
			goto free_strings;
		}
	}

	config_with_options(collect_config, &values,
			    &given_config_source, &config_options);

	if (!values.nr && default_value) {
		struct strbuf *item;
		ALLOC_GROW(values.items, values.nr + 1, values.alloc);
		item = &values.items[values.nr++];
		strbuf_init(item, 0);
		if (format_config(item, key_, default_value) < 0)
			die(_("failed to format default config value: %s"),
				default_value);
	}

	ret = !values.nr;

	for (i = 0; i < values.nr; i++) {
		struct strbuf *buf = values.items + i;
		if (do_all || i == values.nr - 1)
			fwrite(buf->buf, 1, buf->len, stdout);
		strbuf_release(buf);
	}
	free(values.items);

free_strings:
	free(key);
	if (key_regexp) {
		regfree(key_regexp);
		free(key_regexp);
	}
	if (regexp) {
		regfree(regexp);
		free(regexp);
	}

	return ret;
}

static char *normalize_value(const char *key, const char *value)
{
	if (!value)
		return NULL;

	if (type == 0 || type == TYPE_PATH || type == TYPE_EXPIRY_DATE)
		/*
		 * We don't do normalization for TYPE_PATH here: If
		 * the path is like ~/foobar/, we prefer to store
		 * "~/foobar/" in the config file, and to expand the ~
		 * when retrieving the value.
		 * Also don't do normalization for expiry dates.
		 */
		return xstrdup(value);
	if (type == TYPE_INT)
		return xstrfmt("%"PRId64, git_config_int64(key, value));
	if (type == TYPE_BOOL)
		return xstrdup(git_config_bool(key, value) ?  "true" : "false");
	if (type == TYPE_BOOL_OR_INT) {
		int is_bool, v;
		v = git_config_bool_or_int(key, value, &is_bool);
		if (!is_bool)
			return xstrfmt("%d", v);
		else
			return xstrdup(v ? "true" : "false");
	}
	if (type == TYPE_BOOL_OR_STR) {
		int v = git_parse_maybe_bool(value);
		if (v < 0)
			return xstrdup(value);
		else
			return xstrdup(v ? "true" : "false");
	}
	if (type == TYPE_COLOR) {
		char v[COLOR_MAXLEN];
		if (git_config_color(v, key, value))
			die(_("cannot parse color '%s'"), value);

		/*
		 * The contents of `v` now contain an ANSI escape
		 * sequence, not suitable for including within a
		 * configuration file. Treat the above as a
		 * "sanity-check", and return the given value, which we
		 * know is representable as valid color code.
		 */
		return xstrdup(value);
	}

	BUG("cannot normalize type %d", type);
}

static int get_color_found;
static const char *get_color_slot;
static const char *get_colorbool_slot;
static char parsed_color[COLOR_MAXLEN];

static int git_get_color_config(const char *var, const char *value, void *cb)
{
	if (!strcmp(var, get_color_slot)) {
		if (!value)
			config_error_nonbool(var);
		if (color_parse(value, parsed_color) < 0)
			return -1;
		get_color_found = 1;
	}
	return 0;
}

static void get_color(const char *var, const char *def_color)
{
	get_color_slot = var;
	get_color_found = 0;
	parsed_color[0] = '\0';
	config_with_options(git_get_color_config, NULL,
			    &given_config_source, &config_options);

	if (!get_color_found && def_color) {
		if (color_parse(def_color, parsed_color) < 0)
			die(_("unable to parse default color value"));
	}

	fputs(parsed_color, stdout);
}

static int get_colorbool_found;
static int get_diff_color_found;
static int get_color_ui_found;
static int git_get_colorbool_config(const char *var, const char *value,
		void *cb)
{
	if (!strcmp(var, get_colorbool_slot))
		get_colorbool_found = git_config_colorbool(var, value);
	else if (!strcmp(var, "diff.color"))
		get_diff_color_found = git_config_colorbool(var, value);
	else if (!strcmp(var, "color.ui"))
		get_color_ui_found = git_config_colorbool(var, value);
	return 0;
}

static int get_colorbool(const char *var, int print)
{
	get_colorbool_slot = var;
	get_colorbool_found = -1;
	get_diff_color_found = -1;
	get_color_ui_found = -1;
	config_with_options(git_get_colorbool_config, NULL,
			    &given_config_source, &config_options);

	if (get_colorbool_found < 0) {
		if (!strcmp(get_colorbool_slot, "color.diff"))
			get_colorbool_found = get_diff_color_found;
		if (get_colorbool_found < 0)
			get_colorbool_found = get_color_ui_found;
	}

	if (get_colorbool_found < 0)
		/* default value if none found in config */
		get_colorbool_found = GIT_COLOR_AUTO;

	get_colorbool_found = want_color(get_colorbool_found);

	if (print) {
		printf("%s\n", get_colorbool_found ? "true" : "false");
		return 0;
	} else
		return get_colorbool_found ? 0 : 1;
}

static void check_write(void)
{
	if (!given_config_source.file && !startup_info->have_repository)
		die(_("not in a git directory"));

	if (given_config_source.use_stdin)
		die(_("writing to stdin is not supported"));

	if (given_config_source.blob)
		die(_("writing config blobs is not supported"));
}

struct urlmatch_current_candidate_value {
	char value_is_null;
	struct strbuf value;
};

static int urlmatch_collect_fn(const char *var, const char *value, void *cb)
{
	struct string_list *values = cb;
	struct string_list_item *item = string_list_insert(values, var);
	struct urlmatch_current_candidate_value *matched = item->util;

	if (!matched) {
		matched = xmalloc(sizeof(*matched));
		strbuf_init(&matched->value, 0);
		item->util = matched;
	} else {
		strbuf_reset(&matched->value);
	}

	if (value) {
		strbuf_addstr(&matched->value, value);
		matched->value_is_null = 0;
	} else {
		matched->value_is_null = 1;
	}
	return 0;
}

static int get_urlmatch(const char *var, const char *url)
{
	int ret;
	char *section_tail;
	struct string_list_item *item;
	struct urlmatch_config config = { STRING_LIST_INIT_DUP };
	struct string_list values = STRING_LIST_INIT_DUP;

	config.collect_fn = urlmatch_collect_fn;
	config.cascade_fn = NULL;
	config.cb = &values;

	if (!url_normalize(url, &config.url))
		die("%s", config.url.err);

	config.section = xstrdup_tolower(var);
	section_tail = strchr(config.section, '.');
	if (section_tail) {
		*section_tail = '\0';
		config.key = section_tail + 1;
		show_keys = 0;
	} else {
		config.key = NULL;
		show_keys = 1;
	}

	config_with_options(urlmatch_config_entry, &config,
			    &given_config_source, &config_options);

	ret = !values.nr;

	for_each_string_list_item(item, &values) {
		struct urlmatch_current_candidate_value *matched = item->util;
		struct strbuf buf = STRBUF_INIT;

		format_config(&buf, item->string,
			      matched->value_is_null ? NULL : matched->value.buf);
		fwrite(buf.buf, 1, buf.len, stdout);
		strbuf_release(&buf);

		strbuf_release(&matched->value);
	}
	string_list_clear(&config.vars, 1);
	string_list_clear(&values, 1);
	free(config.url.url);

	free((void *)config.section);
	return ret;
}

static char *default_user_config(void)
{
	struct strbuf buf = STRBUF_INIT;
	strbuf_addf(&buf,
		    _("# This is Git's per-user configuration file.\n"
		      "[user]\n"
		      "# Please adapt and uncomment the following lines:\n"
		      "#	name = %s\n"
		      "#	email = %s\n"),
		    ident_default_name(),
		    ident_default_email());
	return strbuf_detach(&buf, NULL);
}

int cmd_config(int argc, const char **argv, const char *prefix)
{
	int nongit = !startup_info->have_repository;
	char *value;
	int flags = 0;

	given_config_source.file = xstrdup_or_null(getenv(CONFIG_ENVIRONMENT));

	argc = parse_options(argc, argv, prefix, builtin_config_options,
			     builtin_config_usage,
			     PARSE_OPT_STOP_AT_NON_OPTION);

	if (use_global_config + use_system_config + use_local_config +
	    use_worktree_config +
	    !!given_config_source.file + !!given_config_source.blob > 1) {
		error(_("only one config file at a time"));
		usage_builtin_config();
	}

	if (nongit) {
		if (use_local_config)
			die(_("--local can only be used inside a git repository"));
		if (given_config_source.blob)
			die(_("--blob can only be used inside a git repository"));
		if (use_worktree_config)
			die(_("--worktree can only be used inside a git repository"));

	}

	if (given_config_source.file &&
			!strcmp(given_config_source.file, "-")) {
		given_config_source.file = NULL;
		given_config_source.use_stdin = 1;
		given_config_source.scope = CONFIG_SCOPE_COMMAND;
	}

	if (use_global_config) {
		char *user_config = expand_user_path("~/.gitconfig", 0);
		char *xdg_config = xdg_config_home("config");

		if (!user_config)
			/*
			 * It is unknown if HOME/.gitconfig exists, so
			 * we do not know if we should write to XDG
			 * location; error out even if XDG_CONFIG_HOME
			 * is set and points at a sane location.
			 */
			die(_("$HOME not set"));

		given_config_source.scope = CONFIG_SCOPE_GLOBAL;

		if (access_or_warn(user_config, R_OK, 0) &&
		    xdg_config && !access_or_warn(xdg_config, R_OK, 0)) {
			given_config_source.file = xdg_config;
			free(user_config);
		} else {
			given_config_source.file = user_config;
			free(xdg_config);
		}
	}
	else if (use_system_config) {
		given_config_source.file = git_etc_gitconfig();
		given_config_source.scope = CONFIG_SCOPE_SYSTEM;
	} else if (use_local_config) {
		given_config_source.file = git_pathdup("config");
		given_config_source.scope = CONFIG_SCOPE_LOCAL;
	} else if (use_worktree_config) {
		struct worktree **worktrees = get_worktrees();
		if (!nongit && the_repository->worktree_config_extension)
			given_config_source.file = git_pathdup("config.worktree");
		else if (worktrees[0] && worktrees[1])
			die(_("--worktree cannot be used with multiple "
			      "working trees unless the config\n"
			      "extension worktreeConfig is enabled. "
			      "Please read \"CONFIGURATION FILE\"\n"
			      "section in \"git help worktree\" for details"));
		else
			given_config_source.file = git_pathdup("config");
		given_config_source.scope = CONFIG_SCOPE_LOCAL;
		free_worktrees(worktrees);
	} else if (given_config_source.file) {
		if (!is_absolute_path(given_config_source.file) && prefix)
			given_config_source.file =
				prefix_filename(prefix, given_config_source.file);
		given_config_source.scope = CONFIG_SCOPE_COMMAND;
	} else if (given_config_source.blob) {
		given_config_source.scope = CONFIG_SCOPE_COMMAND;
	}


	if (respect_includes_opt == -1)
		config_options.respect_includes = !given_config_source.file;
	else
		config_options.respect_includes = respect_includes_opt;
<<<<<<< HEAD
	if (!nongit)
		config_options.repo = the_repository;
=======
	if (!nongit) {
		config_options.commondir = get_git_common_dir();
		config_options.git_dir = get_git_dir();
	}
	if (pretend_gitdir)
		config_options.pretend_gitdir = pretend_gitdir;
>>>>>>> e947aa81

	if (end_nul) {
		term = '\0';
		delim = '\n';
		key_delim = '\n';
	}

	if ((actions & (ACTION_GET_COLOR|ACTION_GET_COLORBOOL)) && type) {
		error(_("--get-color and variable type are incoherent"));
		usage_builtin_config();
	}

	if (HAS_MULTI_BITS(actions)) {
		error(_("only one action at a time"));
		usage_builtin_config();
	}
	if (actions == 0)
		switch (argc) {
		case 1: actions = ACTION_GET; break;
		case 2: actions = ACTION_SET; break;
		case 3: actions = ACTION_SET_ALL; break;
		default:
			usage_builtin_config();
		}
	if (omit_values &&
	    !(actions == ACTION_LIST || actions == ACTION_GET_REGEXP)) {
		error(_("--name-only is only applicable to --list or --get-regexp"));
		usage_builtin_config();
	}

	if (show_origin && !(actions &
		(ACTION_GET|ACTION_GET_ALL|ACTION_GET_REGEXP|ACTION_LIST))) {
		error(_("--show-origin is only applicable to --get, --get-all, "
			"--get-regexp, and --list"));
		usage_builtin_config();
	}

	if (default_value && !(actions & ACTION_GET)) {
		error(_("--default is only applicable to --get"));
		usage_builtin_config();
	}

	/* check usage of --fixed-value */
	if (fixed_value) {
		int allowed_usage = 0;

		switch (actions) {
		/* git config --get <name> <value-pattern> */
		case ACTION_GET:
		/* git config --get-all <name> <value-pattern> */
		case ACTION_GET_ALL:
		/* git config --get-regexp <name-pattern> <value-pattern> */
		case ACTION_GET_REGEXP:
		/* git config --unset <name> <value-pattern> */
		case ACTION_UNSET:
		/* git config --unset-all <name> <value-pattern> */
		case ACTION_UNSET_ALL:
			allowed_usage = argc > 1 && !!argv[1];
			break;

		/* git config <name> <value> <value-pattern> */
		case ACTION_SET_ALL:
		/* git config --replace-all <name> <value> <value-pattern> */
		case ACTION_REPLACE_ALL:
			allowed_usage = argc > 2 && !!argv[2];
			break;

		/* other options don't allow --fixed-value */
		}

		if (!allowed_usage) {
			error(_("--fixed-value only applies with 'value-pattern'"));
			usage_builtin_config();
		}

		flags |= CONFIG_FLAGS_FIXED_VALUE;
	}

	if (actions & PAGING_ACTIONS)
		setup_auto_pager("config", 1);

	if (actions == ACTION_LIST) {
		check_argc(argc, 0, 0);
		if (config_with_options(show_all_config, NULL,
					&given_config_source,
					&config_options) < 0) {
			if (given_config_source.file)
				die_errno(_("unable to read config file '%s'"),
					  given_config_source.file);
			else
				die(_("error processing config file(s)"));
		}
	}
	else if (actions == ACTION_EDIT) {
		char *config_file;

		check_argc(argc, 0, 0);
		if (!given_config_source.file && nongit)
			die(_("not in a git directory"));
		if (given_config_source.use_stdin)
			die(_("editing stdin is not supported"));
		if (given_config_source.blob)
			die(_("editing blobs is not supported"));
		git_config(git_default_config, NULL);
		config_file = given_config_source.file ?
				xstrdup(given_config_source.file) :
				git_pathdup("config");
		if (use_global_config) {
			int fd = open(config_file, O_CREAT | O_EXCL | O_WRONLY, 0666);
			if (fd >= 0) {
				char *content = default_user_config();
				write_str_in_full(fd, content);
				free(content);
				close(fd);
			}
			else if (errno != EEXIST)
				die_errno(_("cannot create configuration file %s"), config_file);
		}
		launch_editor(config_file, NULL, NULL);
		free(config_file);
	}
	else if (actions == ACTION_SET) {
		int ret;
		check_write();
		check_argc(argc, 2, 2);
		value = normalize_value(argv[0], argv[1]);
		UNLEAK(value);
		ret = git_config_set_in_file_gently(given_config_source.file, argv[0], value);
		if (ret == CONFIG_NOTHING_SET)
			error(_("cannot overwrite multiple values with a single value\n"
			"       Use a regexp, --add or --replace-all to change %s."), argv[0]);
		return ret;
	}
	else if (actions == ACTION_SET_ALL) {
		check_write();
		check_argc(argc, 2, 3);
		value = normalize_value(argv[0], argv[1]);
		UNLEAK(value);
		return git_config_set_multivar_in_file_gently(given_config_source.file,
							      argv[0], value, argv[2],
							      flags);
	}
	else if (actions == ACTION_ADD) {
		check_write();
		check_argc(argc, 2, 2);
		value = normalize_value(argv[0], argv[1]);
		UNLEAK(value);
		return git_config_set_multivar_in_file_gently(given_config_source.file,
							      argv[0], value,
							      CONFIG_REGEX_NONE,
							      flags);
	}
	else if (actions == ACTION_REPLACE_ALL) {
		check_write();
		check_argc(argc, 2, 3);
		value = normalize_value(argv[0], argv[1]);
		UNLEAK(value);
		return git_config_set_multivar_in_file_gently(given_config_source.file,
							      argv[0], value, argv[2],
							      flags | CONFIG_FLAGS_MULTI_REPLACE);
	}
	else if (actions == ACTION_GET) {
		check_argc(argc, 1, 2);
		return get_value(argv[0], argv[1], flags);
	}
	else if (actions == ACTION_GET_ALL) {
		do_all = 1;
		check_argc(argc, 1, 2);
		return get_value(argv[0], argv[1], flags);
	}
	else if (actions == ACTION_GET_REGEXP) {
		show_keys = 1;
		use_key_regexp = 1;
		do_all = 1;
		check_argc(argc, 1, 2);
		return get_value(argv[0], argv[1], flags);
	}
	else if (actions == ACTION_GET_URLMATCH) {
		check_argc(argc, 2, 2);
		return get_urlmatch(argv[0], argv[1]);
	}
	else if (actions == ACTION_UNSET) {
		check_write();
		check_argc(argc, 1, 2);
		if (argc == 2)
			return git_config_set_multivar_in_file_gently(given_config_source.file,
								      argv[0], NULL, argv[1],
								      flags);
		else
			return git_config_set_in_file_gently(given_config_source.file,
							     argv[0], NULL);
	}
	else if (actions == ACTION_UNSET_ALL) {
		check_write();
		check_argc(argc, 1, 2);
		return git_config_set_multivar_in_file_gently(given_config_source.file,
							      argv[0], NULL, argv[1],
							      flags | CONFIG_FLAGS_MULTI_REPLACE);
	}
	else if (actions == ACTION_RENAME_SECTION) {
		int ret;
		check_write();
		check_argc(argc, 2, 2);
		ret = git_config_rename_section_in_file(given_config_source.file,
							argv[0], argv[1]);
		if (ret < 0)
			return ret;
		if (ret == 0)
			die(_("no such section: %s"), argv[0]);
	}
	else if (actions == ACTION_REMOVE_SECTION) {
		int ret;
		check_write();
		check_argc(argc, 1, 1);
		ret = git_config_rename_section_in_file(given_config_source.file,
							argv[0], NULL);
		if (ret < 0)
			return ret;
		if (ret == 0)
			die(_("no such section: %s"), argv[0]);
	}
	else if (actions == ACTION_GET_COLOR) {
		check_argc(argc, 1, 2);
		get_color(argv[0], argv[1]);
	}
	else if (actions == ACTION_GET_COLORBOOL) {
		check_argc(argc, 1, 2);
		if (argc == 2)
			color_stdout_is_tty = git_config_bool("command line", argv[1]);
		return get_colorbool(argv[0], argc == 2);
	}

	return 0;
}<|MERGE_RESOLUTION|>--- conflicted
+++ resolved
@@ -730,17 +730,10 @@
 		config_options.respect_includes = !given_config_source.file;
 	else
 		config_options.respect_includes = respect_includes_opt;
-<<<<<<< HEAD
 	if (!nongit)
 		config_options.repo = the_repository;
-=======
-	if (!nongit) {
-		config_options.commondir = get_git_common_dir();
-		config_options.git_dir = get_git_dir();
-	}
 	if (pretend_gitdir)
 		config_options.pretend_gitdir = pretend_gitdir;
->>>>>>> e947aa81
 
 	if (end_nul) {
 		term = '\0';

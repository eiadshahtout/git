--- conflicted
+++ resolved
@@ -1465,10 +1465,6 @@
 	key = xstrfmt("submodule.%s.update", sub->name);
 
 	if (update) {
-<<<<<<< HEAD
-=======
-		trace_printf("parsing update");
->>>>>>> 60eecd95
 		if (parse_submodule_update_strategy(update, out) < 0)
 			die(_("Invalid update mode '%s' for submodule path '%s'"),
 				update, path);
@@ -1477,10 +1473,6 @@
 			die(_("Invalid update mode '%s' configured for submodule path '%s'"),
 				val, path);
 	} else if (sub->update_strategy.type != SM_UPDATE_UNSPECIFIED) {
-<<<<<<< HEAD
-=======
-		trace_printf("loaded thing");
->>>>>>> 60eecd95
 		out->type = sub->update_strategy.type;
 		out->command = sub->update_strategy.command;
 	} else
@@ -2061,11 +2053,7 @@
 	if (!sub)
 		BUG("We could get the submodule handle before?");
 
-<<<<<<< HEAD
-	if (repo_submodule_init(&subrepo, the_repository, path))
-=======
 	if (repo_submodule_init(&subrepo, the_repository, sub))
->>>>>>> 60eecd95
 		die(_("could not get a repository handle for submodule '%s'"), path);
 
 	if (!repo_config_get_string(&subrepo, "core.worktree", &cw)) {

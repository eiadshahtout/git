--- conflicted
+++ resolved
@@ -438,12 +438,8 @@
 		return 0;
 	}
 
-<<<<<<< HEAD
-	if (repo_submodule_init(&submodule, superproject, path)) {
+	if (repo_submodule_init(&subrepo, superproject, sub)) {
 		grep_read_unlock();
-=======
-	if (repo_submodule_init(&subrepo, superproject, sub))
->>>>>>> a72bde3a
 		return 0;
 	}
 
@@ -459,12 +455,7 @@
 	 * store is no longer global and instead is a member of the repository
 	 * object.
 	 */
-<<<<<<< HEAD
-	add_to_alternates_memory(submodule.objects->objectdir);
-=======
-	grep_read_lock();
 	add_to_alternates_memory(subrepo.objects->objectdir);
->>>>>>> a72bde3a
 	grep_read_unlock();
 
 	if (oid) {

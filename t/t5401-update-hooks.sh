--- conflicted
+++ resolved
@@ -84,22 +84,18 @@
 	echo \
 	 refs/heads/master $commit0 $commit1 \
 	 refs/heads/tofail $commit1 $commit0 \
-	| diff - victim/.git/pre-receive.args
+	| git diff - victim/.git/pre-receive.args
 '
 
 test_expect_success 'update hook arguments' '
 	(echo refs/heads/master $commit0 $commit1;
 	 echo refs/heads/tofail $commit1 $commit0
-	) | diff - victim/.git/update.args
+	) | git diff - victim/.git/update.args
 '
 
 test_expect_success 'post-receive hook arguments' '
 	echo refs/heads/master $commit0 $commit1 |
-<<<<<<< HEAD
-	diff - victim/.git/post-receive.args
-=======
-	git diff - victim/.git/update.args
->>>>>>> 5bd74506
+	git diff - victim/.git/post-receive.args
 '
 
 test_expect_success 'post-update hook arguments' '
@@ -132,7 +128,7 @@
 EOF
 test_expect_success 'send-pack stderr contains hook messages' '
 	egrep ^STD send.err >actual &&
-	diff - actual <expect
+	git diff - actual <expect
 '
 
 test_done
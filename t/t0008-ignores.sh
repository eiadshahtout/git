#!/bin/sh

test_description=check-ignore

. ./test-lib.sh

init_vars () {
	global_excludes="$(pwd)/global-excludes"
}

enable_global_excludes () {
	init_vars &&
	git config core.excludesfile "$global_excludes"
}

expect_in () {
	dest="$HOME/expected-$1" text="$2"
	if test -z "$text"
	then
		>"$dest" # avoid newline
	else
		echo "$text" >"$dest"
	fi
}

expect () {
	expect_in stdout "$1"
}

expect_from_stdin () {
	cat >"$HOME/expected-stdout"
}

test_stderr () {
	expected="$1"
	expect_in stderr "$1" &&
	test_cmp "$HOME/expected-stderr" "$HOME/stderr"
}

broken_c_unquote () {
	"$PERL_PATH" -pe 's/^"//; s/\\//; s/"$//; tr/\n/\0/' "$@"
}

broken_c_unquote_verbose () {
	"$PERL_PATH" -pe 's/	"/	/; s/\\//; s/"$//; tr/:\t\n/\0/' "$@"
}

stderr_contains () {
	regexp="$1"
	if grep "$regexp" "$HOME/stderr"
	then
		return 0
	else
		echo "didn't find /$regexp/ in $HOME/stderr"
		cat "$HOME/stderr"
		return 1
	fi
}

stderr_empty_on_success () {
	expect_code="$1"
	if test $expect_code = 0
	then
		test_stderr ""
	else
		# If we expect failure then stderr might or might not be empty
		# due to --quiet - the caller can check its contents
		return 0
	fi
}

test_check_ignore () {
	args="$1" expect_code="${2:-0}" global_args="$3"

	init_vars &&
	rm -f "$HOME/stdout" "$HOME/stderr" "$HOME/cmd" &&
	echo git $global_args check-ignore $quiet_opt $verbose_opt $non_matching_opt $no_index_opt $args \
		>"$HOME/cmd" &&
	echo "$expect_code" >"$HOME/expected-exit-code" &&
	test_expect_code "$expect_code" \
		git $global_args check-ignore $quiet_opt $verbose_opt $non_matching_opt $no_index_opt $args \
		>"$HOME/stdout" 2>"$HOME/stderr" &&
	test_cmp "$HOME/expected-stdout" "$HOME/stdout" &&
	stderr_empty_on_success "$expect_code"
}

# Runs the same code with 4 different levels of output verbosity:
#
#   1. with -q / --quiet
#   2. with default verbosity
#   3. with -v / --verbose
#   4. with -v / --verbose, *and* -n / --non-matching
#
# expecting success each time.  Takes advantage of the fact that
# check-ignore --verbose output is the same as normal output except
# for the extra first column.
#
# A parameter is used to determine if the tests are run with the
# normal case (using the index), or with the --no-index option.
#
# Arguments:
#   - (optional) prereqs for this test, e.g. 'SYMLINKS'
#   - test name
#   - output to expect from the fourth verbosity mode (the output
#     from the other verbosity modes is automatically inferred
#     from this value)
#   - code to run (should invoke test_check_ignore)
#   - index option: --index or --no-index
test_expect_success_multiple () {
	prereq=
	if test $# -eq 5
	then
		prereq=$1
		shift
	fi
	if test "$4" = "--index"
	then
		no_index_opt=
	else
		no_index_opt=$4
	fi
	testname="$1" expect_all="$2" code="$3"

	expect_verbose=$( echo "$expect_all" | grep -v '^::	' )
	expect=$( echo "$expect_verbose" | sed -e 's/.*	//' )

	test_expect_success $prereq "$testname${no_index_opt:+ with $no_index_opt}" '
		expect "$expect" &&
		eval "$code"
	'

	# --quiet is only valid when a single pattern is passed
	if test $( echo "$expect_all" | wc -l ) = 1
	then
		for quiet_opt in '-q' '--quiet'
		do
			opts="${no_index_opt:+$no_index_opt }$quiet_opt"
			test_expect_success $prereq "$testname${opts:+ with $opts}" "
			expect '' &&
			$code
		"
		done
		quiet_opt=
	fi

	for verbose_opt in '-v' '--verbose'
	do
		for non_matching_opt in '' '-n' '--non-matching'
		do
			if test -n "$non_matching_opt"
			then
				my_expect="$expect_all"
			else
				my_expect="$expect_verbose"
			fi

			test_code="
				expect '$my_expect' &&
				$code
			"
			opts="${no_index_opt:+$no_index_opt }$verbose_opt${non_matching_opt:+ $non_matching_opt}"
			test_expect_success $prereq "$testname${opts:+ with $opts}" "$test_code"
		done
	done
	verbose_opt=
	non_matching_opt=
	no_index_opt=
}

test_expect_success_multi () {
	test_expect_success_multiple "$@" "--index"
}

test_expect_success_no_index_multi () {
	test_expect_success_multiple "$@" "--no-index"
}

test_expect_success 'setup' '
	init_vars &&
	mkdir -p a/b/ignored-dir a/submodule b &&
	if test_have_prereq SYMLINKS
	then
		ln -s b a/symlink
	fi &&
	(
		cd a/submodule &&
		git init &&
		echo a >a &&
		git add a &&
		git commit -m"commit in submodule"
	) &&
	git add a/submodule &&
	cat <<-\EOF >.gitignore &&
		one
		ignored-*
		top-level-dir/
	EOF
	for dir in . a
	do
		: >$dir/not-ignored &&
		: >$dir/ignored-and-untracked &&
		: >$dir/ignored-but-in-index
	done &&
	git add -f ignored-but-in-index a/ignored-but-in-index &&
	cat <<-\EOF >a/.gitignore &&
		two*
		*three
	EOF
	cat <<-\EOF >a/b/.gitignore &&
		four
		five
		# this comment should affect the line numbers
		six
		ignored-dir/
		# and so should this blank line:

		!on*
		!two
	EOF
	echo "seven" >a/b/ignored-dir/.gitignore &&
	test -n "$HOME" &&
	cat <<-\EOF >"$global_excludes" &&
		globalone
		!globaltwo
		globalthree
	EOF
	cat <<-\EOF >>.git/info/exclude
		per-repo
	EOF
'

############################################################################
#
# test invalid inputs

test_expect_success_multi '. corner-case' '::	.' '
	test_check_ignore . 1
'

test_expect_success_multi 'empty command line' '' '
	test_check_ignore "" 128 &&
	stderr_contains "fatal: no path specified"
'

test_expect_success_multi '--stdin with empty STDIN' '' '
	test_check_ignore "--stdin" 1 </dev/null &&
	test_stderr ""
'

test_expect_success '-q with multiple args' '
	expect "" &&
	test_check_ignore "-q one two" 128 &&
	stderr_contains "fatal: --quiet is only valid with a single pathname"
'

test_expect_success '--quiet with multiple args' '
	expect "" &&
	test_check_ignore "--quiet one two" 128 &&
	stderr_contains "fatal: --quiet is only valid with a single pathname"
'

for verbose_opt in '-v' '--verbose'
do
	for quiet_opt in '-q' '--quiet'
	do
		test_expect_success "$quiet_opt $verbose_opt" "
			expect '' &&
			test_check_ignore '$quiet_opt $verbose_opt foo' 128 &&
			stderr_contains 'fatal: cannot have both --quiet and --verbose'
		"
	done
done

test_expect_success '--quiet with multiple args' '
	expect "" &&
	test_check_ignore "--quiet one two" 128 &&
	stderr_contains "fatal: --quiet is only valid with a single pathname"
'

test_expect_success_multi 'erroneous use of --' '' '
	test_check_ignore "--" 128 &&
	stderr_contains "fatal: no path specified"
'

test_expect_success_multi '--stdin with superfluous arg' '' '
	test_check_ignore "--stdin foo" 128 &&
	stderr_contains "fatal: cannot specify pathnames with --stdin"
'

test_expect_success_multi '--stdin -z with superfluous arg' '' '
	test_check_ignore "--stdin -z foo" 128 &&
	stderr_contains "fatal: cannot specify pathnames with --stdin"
'

test_expect_success_multi '-z without --stdin' '' '
	test_check_ignore "-z" 128 &&
	stderr_contains "fatal: -z only makes sense with --stdin"
'

test_expect_success_multi '-z without --stdin and superfluous arg' '' '
	test_check_ignore "-z foo" 128 &&
	stderr_contains "fatal: -z only makes sense with --stdin"
'

test_expect_success_multi 'needs work tree' '' '
	(
		cd .git &&
		test_check_ignore "foo" 128
	) &&
	stderr_contains "fatal: This operation must be run in a work tree"
'

############################################################################
#
# test standard ignores

# First make sure that the presence of a file in the working tree
# does not impact results, but that the presence of a file in the
# index does unless the --no-index option is used.

for subdir in '' 'a/'
do
	if test -z "$subdir"
	then
		where="at top-level"
	else
		where="in subdir $subdir"
	fi

	test_expect_success_multi "non-existent file $where not ignored" \
		"::	${subdir}non-existent" \
		"test_check_ignore '${subdir}non-existent' 1"

	test_expect_success_no_index_multi "non-existent file $where not ignored" \
		"::	${subdir}non-existent" \
		"test_check_ignore '${subdir}non-existent' 1"

	test_expect_success_multi "non-existent file $where ignored" \
		".gitignore:1:one	${subdir}one" \
		"test_check_ignore '${subdir}one'"

	test_expect_success_no_index_multi "non-existent file $where ignored" \
		".gitignore:1:one	${subdir}one" \
		"test_check_ignore '${subdir}one'"

	test_expect_success_multi "existing untracked file $where not ignored" \
		"::	${subdir}not-ignored" \
		"test_check_ignore '${subdir}not-ignored' 1"

	test_expect_success_no_index_multi "existing untracked file $where not ignored" \
		"::	${subdir}not-ignored" \
		"test_check_ignore '${subdir}not-ignored' 1"

	test_expect_success_multi "existing tracked file $where not ignored" \
		"::	${subdir}ignored-but-in-index" \
		"test_check_ignore '${subdir}ignored-but-in-index' 1"

	test_expect_success_no_index_multi "existing tracked file $where shown as ignored" \
		".gitignore:2:ignored-*	${subdir}ignored-but-in-index" \
		"test_check_ignore '${subdir}ignored-but-in-index'"

	test_expect_success_multi "existing untracked file $where ignored" \
		".gitignore:2:ignored-*	${subdir}ignored-and-untracked" \
		"test_check_ignore '${subdir}ignored-and-untracked'"

	test_expect_success_no_index_multi "existing untracked file $where ignored" \
		".gitignore:2:ignored-*	${subdir}ignored-and-untracked" \
		"test_check_ignore '${subdir}ignored-and-untracked'"

	test_expect_success_multi "mix of file types $where" \
"::	${subdir}non-existent
.gitignore:1:one	${subdir}one
::	${subdir}not-ignored
::	${subdir}ignored-but-in-index
.gitignore:2:ignored-*	${subdir}ignored-and-untracked" \
		"test_check_ignore '
			${subdir}non-existent
			${subdir}one
			${subdir}not-ignored
			${subdir}ignored-but-in-index
			${subdir}ignored-and-untracked'
		"

	test_expect_success_no_index_multi "mix of file types $where" \
"::	${subdir}non-existent
.gitignore:1:one	${subdir}one
::	${subdir}not-ignored
.gitignore:2:ignored-*	${subdir}ignored-but-in-index
.gitignore:2:ignored-*	${subdir}ignored-and-untracked" \
		"test_check_ignore '
			${subdir}non-existent
			${subdir}one
			${subdir}not-ignored
			${subdir}ignored-but-in-index
			${subdir}ignored-and-untracked'
		"
done

# Having established the above, from now on we mostly test against
# files which do not exist in the working tree or index.

test_expect_success 'sub-directory local ignore' '
	expect "a/3-three" &&
	test_check_ignore "a/3-three a/three-not-this-one"
'

test_expect_success 'sub-directory local ignore with --verbose'  '
	expect "a/.gitignore:2:*three	a/3-three" &&
	test_check_ignore "--verbose a/3-three a/three-not-this-one"
'

test_expect_success 'local ignore inside a sub-directory' '
	expect "3-three" &&
	(
		cd a &&
		test_check_ignore "3-three three-not-this-one"
	)
'
test_expect_success 'local ignore inside a sub-directory with --verbose' '
	expect "a/.gitignore:2:*three	3-three" &&
	(
		cd a &&
		test_check_ignore "--verbose 3-three three-not-this-one"
	)
'

test_expect_success_multi 'nested include' \
	'a/b/.gitignore:8:!on*	a/b/one' '
	test_check_ignore "a/b/one"
'

############################################################################
#
# test ignored sub-directories

test_expect_success_multi 'ignored sub-directory' \
	'a/b/.gitignore:5:ignored-dir/	a/b/ignored-dir' '
	test_check_ignore "a/b/ignored-dir"
'

test_expect_success 'multiple files inside ignored sub-directory' '
	expect_from_stdin <<-\EOF &&
		a/b/ignored-dir/foo
		a/b/ignored-dir/twoooo
		a/b/ignored-dir/seven
	EOF
	test_check_ignore "a/b/ignored-dir/foo a/b/ignored-dir/twoooo a/b/ignored-dir/seven"
'

test_expect_success 'multiple files inside ignored sub-directory with -v' '
	expect_from_stdin <<-\EOF &&
		a/b/.gitignore:5:ignored-dir/	a/b/ignored-dir/foo
		a/b/.gitignore:5:ignored-dir/	a/b/ignored-dir/twoooo
		a/b/.gitignore:5:ignored-dir/	a/b/ignored-dir/seven
	EOF
	test_check_ignore "-v a/b/ignored-dir/foo a/b/ignored-dir/twoooo a/b/ignored-dir/seven"
'

test_expect_success 'cd to ignored sub-directory' '
	expect_from_stdin <<-\EOF &&
		foo
		twoooo
		../one
		seven
		../../one
	EOF
	(
		cd a/b/ignored-dir &&
		test_check_ignore "foo twoooo ../one seven ../../one"
	)
'

test_expect_success 'cd to ignored sub-directory with -v' '
	expect_from_stdin <<-\EOF &&
		a/b/.gitignore:5:ignored-dir/	foo
		a/b/.gitignore:5:ignored-dir/	twoooo
		a/b/.gitignore:8:!on*	../one
		a/b/.gitignore:5:ignored-dir/	seven
		.gitignore:1:one	../../one
	EOF
	(
		cd a/b/ignored-dir &&
		test_check_ignore "-v foo twoooo ../one seven ../../one"
	)
'

############################################################################
#
# test handling of symlinks

test_expect_success_multi SYMLINKS 'symlink' '::	a/symlink' '
	test_check_ignore "a/symlink" 1
'

test_expect_success_multi SYMLINKS 'beyond a symlink' '' '
	test_check_ignore "a/symlink/foo" 128 &&
	test_stderr "fatal: pathspec '\''a/symlink/foo'\'' is beyond a symbolic link"
'

test_expect_success_multi SYMLINKS 'beyond a symlink from subdirectory' '' '
	(
		cd a &&
		test_check_ignore "symlink/foo" 128
	) &&
	test_stderr "fatal: pathspec '\''symlink/foo'\'' is beyond a symbolic link"
'

############################################################################
#
# test handling of submodules

test_expect_success_multi 'submodule' '' '
	test_check_ignore "a/submodule/one" 128 &&
	test_stderr "fatal: Pathspec '\''a/submodule/one'\'' is in submodule '\''a/submodule'\''"
'

test_expect_success_multi 'submodule from subdirectory' '' '
	(
		cd a &&
		test_check_ignore "submodule/one" 128
	) &&
	test_stderr "fatal: Pathspec '\''submodule/one'\'' is in submodule '\''a/submodule'\''"
'

############################################################################
#
# test handling of global ignore files

test_expect_success 'global ignore not yet enabled' '
	expect_from_stdin <<-\EOF &&
		.git/info/exclude:7:per-repo	per-repo
		a/.gitignore:2:*three	a/globalthree
		.git/info/exclude:7:per-repo	a/per-repo
	EOF
	test_check_ignore "-v globalone per-repo a/globalthree a/per-repo not-ignored a/globaltwo"
'

test_expect_success 'global ignore' '
	enable_global_excludes &&
	expect_from_stdin <<-\EOF &&
		globalone
		per-repo
		globalthree
		a/globalthree
		a/per-repo
		globaltwo
	EOF
	test_check_ignore "globalone per-repo globalthree a/globalthree a/per-repo not-ignored globaltwo"
'

test_expect_success 'global ignore with -v' '
	enable_global_excludes &&
	expect_from_stdin <<-EOF &&
		$global_excludes:1:globalone	globalone
		.git/info/exclude:7:per-repo	per-repo
		$global_excludes:3:globalthree	globalthree
		a/.gitignore:2:*three	a/globalthree
		.git/info/exclude:7:per-repo	a/per-repo
		$global_excludes:2:!globaltwo	globaltwo
	EOF
	test_check_ignore "-v globalone per-repo globalthree a/globalthree a/per-repo not-ignored globaltwo"
'

############################################################################
#
# test --stdin

cat <<-\EOF >stdin
	one
	not-ignored
	a/one
	a/not-ignored
	a/b/on
	a/b/one
	a/b/one one
	"a/b/one two"
	"a/b/one\"three"
	a/b/not-ignored
	a/b/two
	a/b/twooo
	globaltwo
	a/globaltwo
	a/b/globaltwo
	b/globaltwo
EOF
cat <<-\EOF >expected-default
	one
	a/one
	a/b/on
	a/b/one
	a/b/one one
	a/b/one two
	"a/b/one\"three"
	a/b/two
	a/b/twooo
	globaltwo
	a/globaltwo
	a/b/globaltwo
	b/globaltwo
EOF
cat <<-EOF >expected-verbose
	.gitignore:1:one	one
	.gitignore:1:one	a/one
	a/b/.gitignore:8:!on*	a/b/on
	a/b/.gitignore:8:!on*	a/b/one
	a/b/.gitignore:8:!on*	a/b/one one
	a/b/.gitignore:8:!on*	a/b/one two
	a/b/.gitignore:8:!on*	"a/b/one\"three"
	a/b/.gitignore:9:!two	a/b/two
	a/.gitignore:1:two*	a/b/twooo
	$global_excludes:2:!globaltwo	globaltwo
	$global_excludes:2:!globaltwo	a/globaltwo
	$global_excludes:2:!globaltwo	a/b/globaltwo
	$global_excludes:2:!globaltwo	b/globaltwo
EOF

broken_c_unquote stdin >stdin0

broken_c_unquote expected-default >expected-default0

broken_c_unquote_verbose expected-verbose >expected-verbose0

test_expect_success '--stdin' '
	expect_from_stdin <expected-default &&
	test_check_ignore "--stdin" <stdin
'

test_expect_success '--stdin -q' '
	expect "" &&
	test_check_ignore "-q --stdin" <stdin
'

test_expect_success '--stdin -v' '
	expect_from_stdin <expected-verbose &&
	test_check_ignore "-v --stdin" <stdin
'

for opts in '--stdin -z' '-z --stdin'
do
	test_expect_success "$opts" "
		expect_from_stdin <expected-default0 &&
		test_check_ignore '$opts' <stdin0
	"

	test_expect_success "$opts -q" "
		expect "" &&
		test_check_ignore '-q $opts' <stdin0
	"

	test_expect_success "$opts -v" "
		expect_from_stdin <expected-verbose0 &&
		test_check_ignore '-v $opts' <stdin0
	"
done

cat <<-\EOF >stdin
	../one
	../not-ignored
	one
	not-ignored
	b/on
	b/one
	b/one one
	"b/one two"
	"b/one\"three"
	b/two
	b/not-ignored
	b/twooo
	../globaltwo
	globaltwo
	b/globaltwo
	../b/globaltwo
	c/not-ignored
EOF
# N.B. we deliberately end STDIN with a non-matching pattern in order
# to test that the exit code indicates that one or more of the
# provided paths is ignored - in other words, that it represents an
# aggregation of all the results, not just the final result.

cat <<-EOF >expected-all
	.gitignore:1:one	../one
	::	../not-ignored
	.gitignore:1:one	one
	::	not-ignored
	a/b/.gitignore:8:!on*	b/on
	a/b/.gitignore:8:!on*	b/one
	a/b/.gitignore:8:!on*	b/one one
	a/b/.gitignore:8:!on*	b/one two
	a/b/.gitignore:8:!on*	"b/one\"three"
	a/b/.gitignore:9:!two	b/two
	::	b/not-ignored
	a/.gitignore:1:two*	b/twooo
	$global_excludes:2:!globaltwo	../globaltwo
	$global_excludes:2:!globaltwo	globaltwo
	$global_excludes:2:!globaltwo	b/globaltwo
	$global_excludes:2:!globaltwo	../b/globaltwo
	::	c/not-ignored
EOF
grep -v '^::	' expected-all >expected-verbose
sed -e 's/.*	//' expected-verbose >expected-default

broken_c_unquote stdin >stdin0

broken_c_unquote expected-default >expected-default0

broken_c_unquote_verbose expected-verbose >expected-verbose0

test_expect_success '--stdin from subdirectory' '
	expect_from_stdin <expected-default &&
	(
		cd a &&
		test_check_ignore "--stdin" <../stdin
	)
'

test_expect_success '--stdin from subdirectory with -v' '
	expect_from_stdin <expected-verbose &&
	(
		cd a &&
		test_check_ignore "--stdin -v" <../stdin
	)
'

test_expect_success '--stdin from subdirectory with -v -n' '
	expect_from_stdin <expected-all &&
	(
		cd a &&
		test_check_ignore "--stdin -v -n" <../stdin
	)
'

for opts in '--stdin -z' '-z --stdin'
do
	test_expect_success "$opts from subdirectory" '
		expect_from_stdin <expected-default0 &&
		(
			cd a &&
			test_check_ignore "'"$opts"'" <../stdin0
		)
	'

	test_expect_success "$opts from subdirectory with -v" '
		expect_from_stdin <expected-verbose0 &&
		(
			cd a &&
			test_check_ignore "'"$opts"' -v" <../stdin0
		)
	'
done

test_expect_success PIPE 'streaming support for --stdin' '
	mkfifo in out &&
	(git check-ignore -n -v --stdin <in >out &) &&

	# We cannot just "echo >in" because check-ignore would get EOF
	# after echo exited; instead we open the descriptor in our
	# shell, and then echo to the fd. We make sure to close it at
	# the end, so that the subprocess does get EOF and dies
	# properly.
	#
	# Similarly, we must keep "out" open so that check-ignore does
	# not ever get SIGPIPE trying to write to us. Not only would that
	# produce incorrect results, but then there would be no writer on the
	# other end of the pipe, and we would potentially block forever trying
	# to open it.
	exec 9>in &&
	exec 8<out &&
	test_when_finished "exec 9>&-" &&
	test_when_finished "exec 8<&-" &&
	echo >&9 one &&
	read response <&8 &&
	echo "$response" | grep "^\.gitignore:1:one	one" &&
	echo >&9 two &&
	read response <&8 &&
	echo "$response" | grep "^::	two"
'

<<<<<<< HEAD
############################################################################
#
# test whitespace handling

test_expect_success 'trailing whitespace is ignored' '
	mkdir whitespace &&
	>whitespace/trailing &&
	>whitespace/untracked &&
	echo "whitespace/trailing   " >ignore &&
	cat >expect <<EOF &&
whitespace/untracked
EOF
	: >err.expect &&
	git ls-files -o -X ignore whitespace >actual 2>err &&
	test_cmp expect actual &&
	test_cmp err.expect err
'

test_expect_success !MINGW 'quoting allows trailing whitespace' '
	rm -rf whitespace &&
	mkdir whitespace &&
	>"whitespace/trailing  " &&
	>whitespace/untracked &&
	echo "whitespace/trailing\\ \\ " >ignore &&
	echo whitespace/untracked >expect &&
	: >err.expect &&
	git ls-files -o -X ignore whitespace >actual 2>err &&
	test_cmp expect actual &&
	test_cmp err.expect err
'

test_expect_success !MINGW,!CYGWIN 'correct handling of backslashes' '
	rm -rf whitespace &&
	mkdir whitespace &&
	>"whitespace/trailing 1  " &&
	>"whitespace/trailing 2 \\\\" &&
	>"whitespace/trailing 3 \\\\" &&
	>"whitespace/trailing 4   \\ " &&
	>"whitespace/trailing 5 \\ \\ " &&
	>"whitespace/trailing 6 \\a\\" &&
	>whitespace/untracked &&
	sed -e "s/Z$//" >ignore <<-\EOF &&
	whitespace/trailing 1 \    Z
	whitespace/trailing 2 \\\\Z
	whitespace/trailing 3 \\\\ Z
	whitespace/trailing 4   \\\    Z
	whitespace/trailing 5 \\ \\\   Z
	whitespace/trailing 6 \\a\\Z
	EOF
	echo whitespace/untracked >expect &&
	>err.expect &&
	git ls-files -o -X ignore whitespace >actual 2>err &&
	test_cmp expect actual &&
	test_cmp err.expect err
=======
test_expect_success 'info/exclude trumps core.excludesfile' '
	echo >>global-excludes usually-ignored &&
	echo >>.git/info/exclude "!usually-ignored" &&
	>usually-ignored &&
	echo "?? usually-ignored" >expect &&

	git status --porcelain usually-ignored >actual &&
	test_cmp expect actual
>>>>>>> 099d2d86
'

test_done<|MERGE_RESOLUTION|>--- conflicted
+++ resolved
@@ -775,7 +775,6 @@
 	echo "$response" | grep "^::	two"
 '
 
-<<<<<<< HEAD
 ############################################################################
 #
 # test whitespace handling
@@ -830,7 +829,8 @@
 	git ls-files -o -X ignore whitespace >actual 2>err &&
 	test_cmp expect actual &&
 	test_cmp err.expect err
-=======
+'
+
 test_expect_success 'info/exclude trumps core.excludesfile' '
 	echo >>global-excludes usually-ignored &&
 	echo >>.git/info/exclude "!usually-ignored" &&
@@ -839,7 +839,6 @@
 
 	git status --porcelain usually-ignored >actual &&
 	test_cmp expect actual
->>>>>>> 099d2d86
 '
 
 test_done
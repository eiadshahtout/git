--- conflicted
+++ resolved
@@ -39,41 +39,17 @@
 test_expect_success resolve '
 	rm -f a* m* &&
 	git reset --hard anchor &&
-<<<<<<< HEAD
-
-	if git merge -s resolve main
-	then
-		echo Oops, should not have succeeded
-		false
-	else
-		git ls-files -s >current
-		test_cmp expect current
-	fi
-=======
-	test_must_fail git merge -s resolve master &&
+	test_must_fail git merge -s resolve main &&
 	git ls-files -s >current &&
 	test_cmp expect current
->>>>>>> 3da8920d
 '
 
 test_expect_success recursive '
 	rm -f a* m* &&
 	git reset --hard anchor &&
-<<<<<<< HEAD
-
-	if git merge -s recursive main
-	then
-		echo Oops, should not have succeeded
-		false
-	else
-		git ls-files -s >current
-		test_cmp expect current
-	fi
-=======
-	test_must_fail git merge -s recursive master &&
+	test_must_fail git merge -s recursive main &&
 	git ls-files -s >current &&
 	test_cmp expect current
->>>>>>> 3da8920d
 '
 
 test_done
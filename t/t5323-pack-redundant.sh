#!/bin/sh
#
# Copyright (c) 2018 Jiang Xin
#

test_description='Test git pack-redundant

In order to test git-pack-redundant, we will create a number of objects and
packs in the repository `main.git`. The relationship between packs (P1-P8)
and objects (T, A-R) is showed in the following chart. Objects of a pack will
be marked with letter x, while objects of redundant packs will be marked with
exclamation point, and redundant pack itself will be marked with asterisk.

	| T A B C D E F G H I J K L M N O P Q R
    ----+--------------------------------------
    P1  | x x x x x x x                       x
    P2* |     ! ! ! !   ! ! !
    P3  |             x     x x x x x
    P4* |                     ! ! ! !     !
    P5  |               x x           x x
    P6* |                             ! !   !
    P7  |                                 x x
    P8* |   !
    ----+--------------------------------------
    ALL | x x x x x x x x x x x x x x x x x x x

Another repository `shared.git` has unique objects (X-Z), while other objects
(marked with letter s) are shared through alt-odb (of `main.git`). The
relationship between packs and objects is as follows:

	| T A B C D E F G H I J K L M N O P Q R   X Y Z
    ----+----------------------------------------------
    Px1 |   s s s                                 x x x
    Px2 |         s s s                           x x x
'

. ./test-lib.sh

main_repo=main.git
shared_repo=shared.git

git_pack_redundant='git pack-redundant --i-still-use-this'

# Create commits in <repo> and assign each commit's oid to shell variables
# given in the arguments (A, B, and C). E.g.:
#
#     create_commits_in <repo> A B C
#
# NOTE: Avoid calling this function from a subshell since variable
# assignments will disappear when subshell exits.
create_commits_in () {
	repo="$1" &&
	if ! parent=$(git -C "$repo" rev-parse HEAD^{} 2>/dev/null)
	then
		parent=
	fi &&
	T=$(git -C "$repo" write-tree) &&
	shift &&
	while test $# -gt 0
	do
		name=$1 &&
		test_tick &&
		if test -z "$parent"
		then
			oid=$(echo $name | git -C "$repo" commit-tree $T)
		else
			oid=$(echo $name | git -C "$repo" commit-tree -p $parent $T)
		fi &&
		eval $name=$oid &&
		parent=$oid &&
		shift ||
		return 1
	done &&
	git -C "$repo" update-ref refs/heads/main $oid
}

# Create pack in <repo> and assign pack id to variable given in the 2nd argument
# (<name>). Commits in the pack will be read from stdin. E.g.:
#
#     create_pack_in <repo> <name> <<-EOF
#         ...
#         EOF
#
# NOTE: commits from stdin should be given using heredoc, not using pipe, and
# avoid calling this function from a subshell since variable assignments will
# disappear when subshell exits.
create_pack_in () {
	repo="$1" &&
	name="$2" &&
	pack=$(git -C "$repo/objects/pack" pack-objects -q pack) &&
	eval $name=$pack &&
	eval P$pack=$name:$pack
}

format_packfiles () {
	sed \
		-e "s#.*/pack-\(.*\)\.idx#\1#" \
		-e "s#.*/pack-\(.*\)\.pack#\1#" |
	sort -u |
	while read p
	do
		if test -z "$(eval echo \${P$p})"
		then
			echo $p
		else
			eval echo "\${P$p}"
		fi
	done |
	sort
}

test_expect_success 'setup main repo' '
	git init --bare "$main_repo" &&
	create_commits_in "$main_repo" A B C D E F G H I J K L M N O P Q R
'

test_expect_success 'main: pack-redundant works with no packfile' '
	(
		cd "$main_repo" &&
		cat >expect <<-EOF &&
			fatal: Zero packs found!
			EOF
		test_must_fail git pack-redundant --all >actual 2>&1 &&
		test_cmp expect actual
	)
'

#############################################################################
# Chart of packs and objects for this test case
#
#         | T A B C D E F G H I J K L M N O P Q R
#     ----+--------------------------------------
#     P1  | x x x x x x x                       x
#     ----+--------------------------------------
#     ALL | x x x x x x x                       x
#
#############################################################################
test_expect_success 'main: pack-redundant works with one packfile' '
	create_pack_in "$main_repo" P1 <<-EOF &&
		$T
		$A
		$B
		$C
		$D
		$E
		$F
		$R
		EOF
	(
		cd "$main_repo" &&
		git pack-redundant --all >out &&
		test_must_be_empty out
	)
'

#############################################################################
# Chart of packs and objects for this test case
#
#         | T A B C D E F G H I J K L M N O P Q R
#     ----+--------------------------------------
#     P1  | x x x x x x x                       x
#     P2  |     x x x x   x x x
#     P3  |             x     x x x x x
#     ----+--------------------------------------
#     ALL | x x x x x x x x x x x x x x         x
#
#############################################################################
test_expect_success 'main: no redundant for pack 1, 2, 3' '
	create_pack_in "$main_repo" P2 <<-EOF &&
		$B
		$C
		$D
		$E
		$G
		$H
		$I
		EOF
	create_pack_in "$main_repo" P3 <<-EOF &&
		$F
		$I
		$J
		$K
		$L
		$M
		EOF
	(
<<<<<<< HEAD
		cd "$main_repo" &&
		git pack-redundant --all >out &&
=======
		cd "$master_repo" &&
		$git_pack_redundant --all >out &&
>>>>>>> c3b58472
		test_must_be_empty out
	)
'

#############################################################################
# Chart of packs and objects for this test case
#
#         | T A B C D E F G H I J K L M N O P Q R
#     ----+--------------------------------------
#     P1  | x x x x x x x                       x
#     P2  |     x x x x   x x x
#     P3* |             !     ! ! ! ! !
#     P4  |                     x x x x     x
#     P5  |               x x           x x
#     ----+--------------------------------------
#     ALL | x x x x x x x x x x x x x x x x x   x
#
#############################################################################
test_expect_success 'main: one of pack-2/pack-3 is redundant' '
	create_pack_in "$main_repo" P4 <<-EOF &&
		$J
		$K
		$L
		$M
		$P
		EOF
	create_pack_in "$main_repo" P5 <<-EOF &&
		$G
		$H
		$N
		$O
		EOF
	(
		cd "$main_repo" &&
		cat >expect <<-EOF &&
			P3:$P3
			EOF
		$git_pack_redundant --all >out &&
		format_packfiles <out >actual &&
		test_cmp expect actual
	)
'

#############################################################################
# Chart of packs and objects for this test case
#
#         | T A B C D E F G H I J K L M N O P Q R
#     ----+--------------------------------------
#     P1  | x x x x x x x                       x
#     P2* |     ! ! ! !   ! ! !
#     P3  |             x     x x x x x
#     P4* |                     ! ! ! !     !
#     P5  |               x x           x x
#     P6* |                             ! !   !
#     P7  |                                 x x
#     ----+--------------------------------------
#     ALL | x x x x x x x x x x x x x x x x x x x
#
#############################################################################
test_expect_success 'main: pack 2, 4, and 6 are redundant' '
	create_pack_in "$main_repo" P6 <<-EOF &&
		$N
		$O
		$Q
		EOF
	create_pack_in "$main_repo" P7 <<-EOF &&
		$P
		$Q
		EOF
	(
		cd "$main_repo" &&
		cat >expect <<-EOF &&
			P2:$P2
			P4:$P4
			P6:$P6
			EOF
		$git_pack_redundant --all >out &&
		format_packfiles <out >actual &&
		test_cmp expect actual
	)
'

#############################################################################
# Chart of packs and objects for this test case
#
#         | T A B C D E F G H I J K L M N O P Q R
#     ----+--------------------------------------
#     P1  | x x x x x x x                       x
#     P2* |     ! ! ! !   ! ! !
#     P3  |             x     x x x x x
#     P4* |                     ! ! ! !     !
#     P5  |               x x           x x
#     P6* |                             ! !   !
#     P7  |                                 x x
#     P8* |   !
#     ----+--------------------------------------
#     ALL | x x x x x x x x x x x x x x x x x x x
#
#############################################################################
test_expect_success 'main: pack-8 (subset of pack-1) is also redundant' '
	create_pack_in "$main_repo" P8 <<-EOF &&
		$A
		EOF
	(
		cd "$main_repo" &&
		cat >expect <<-EOF &&
			P2:$P2
			P4:$P4
			P6:$P6
			P8:$P8
			EOF
		$git_pack_redundant --all >out &&
		format_packfiles <out >actual &&
		test_cmp expect actual
	)
'

test_expect_success 'main: clean loose objects' '
	(
		cd "$main_repo" &&
		git prune-packed &&
		find objects -type f | sed -e "/objects\/pack\//d" >out &&
		test_must_be_empty out
	)
'

test_expect_success 'main: remove redundant packs and pass fsck' '
	(
<<<<<<< HEAD
		cd "$main_repo" &&
		git pack-redundant --all | xargs rm &&
=======
		cd "$master_repo" &&
		$git_pack_redundant --all | xargs rm &&
>>>>>>> c3b58472
		git fsck &&
		$git_pack_redundant --all >out &&
		test_must_be_empty out
	)
'

# The following test cases will execute inside `shared.git`, instead of
# inside `main.git`.
test_expect_success 'setup shared.git' '
	git clone --mirror "$main_repo" "$shared_repo" &&
	(
		cd "$shared_repo" &&
		printf "../../$main_repo/objects\n" >objects/info/alternates
	)
'

test_expect_success 'shared: all packs are redundant, but no output without --alt-odb' '
	(
		cd "$shared_repo" &&
		$git_pack_redundant --all >out &&
		test_must_be_empty out
	)
'

#############################################################################
# Chart of packs and objects for this test case
#
#     ================= main.git ================
#         | T A B C D E F G H I J K L M N O P Q R  <----------+
#     ----+--------------------------------------             |
#     P1  | x x x x x x x                       x             |
#     P3  |             x     x x x x x                       |
#     P5  |               x x           x x                   |
#     P7  |                                 x x               |
#     ----+--------------------------------------             |
#     ALL | x x x x x x x x x x x x x x x x x x x             |
#                                                             |
#                                                             |
#     ================ shared.git ===============             |
#         | T A B C D E F G H I J K L M N O P Q R  <objects/info/alternates>
#     ----+--------------------------------------
#     P1* | s s s s s s s                       s
#     P3* |             s     s s s s s
#     P5* |               s s           s s
#     P7* |                                 s s
#     ----+--------------------------------------
#     ALL | x x x x x x x x x x x x x x x x x x x
#
#############################################################################
test_expect_success 'shared: show redundant packs in stderr for verbose mode' '
	(
		cd "$shared_repo" &&
		cat >expect <<-EOF &&
			P1:$P1
			P3:$P3
			P5:$P5
			P7:$P7
			EOF
		$git_pack_redundant --all --verbose >out 2>out.err &&
		test_must_be_empty out &&
		grep "pack$" out.err | format_packfiles >actual &&
		test_cmp expect actual
	)
'

test_expect_success 'shared: remove redundant packs, no packs left' '
	(
		cd "$shared_repo" &&
		cat >expect <<-EOF &&
			fatal: Zero packs found!
			EOF
		$git_pack_redundant --all --alt-odb | xargs rm &&
		git fsck &&
		test_must_fail $git_pack_redundant --all --alt-odb >actual 2>&1 &&
		test_cmp expect actual
	)
'

test_expect_success 'shared: create new objects and packs' '
	create_commits_in "$shared_repo" X Y Z &&
	create_pack_in "$shared_repo" Px1 <<-EOF &&
		$X
		$Y
		$Z
		$A
		$B
		$C
		EOF
	create_pack_in "$shared_repo" Px2 <<-EOF
		$X
		$Y
		$Z
		$D
		$E
		$F
		EOF
'

test_expect_success 'shared: no redundant without --alt-odb' '
	(
		cd "$shared_repo" &&
		$git_pack_redundant --all >out &&
		test_must_be_empty out
	)
'

#############################################################################
# Chart of packs and objects for this test case
#
#     ================= main.git ================
#         | T A B C D E F G H I J K L M N O P Q R  <----------------+
#     ----+--------------------------------------                   |
#     P1  | x x x x x x x                       x                   |
#     P3  |             x     x x x x x                             |
#     P5  |               x x           x x                         |
#     P7  |                                 x x                     |
#     ----+--------------------------------------                   |
#     ALL | x x x x x x x x x x x x x x x x x x x                   |
#                                                                   |
#                                                                   |
#     ================ shared.git =======================           |
#         | T A B C D E F G H I J K L M N O P Q R   X Y Z <objects/info/alternates>
#     ----+----------------------------------------------
#     Px1 |   s s s                                 x x x
#     Px2*|         s s s                           ! ! !
#     ----+----------------------------------------------
#     ALL | s s s s s s s s s s s s s s s s s s s   x x x
#
#############################################################################
test_expect_success 'shared: one pack is redundant with --alt-odb' '
	(
		cd "$shared_repo" &&
		$git_pack_redundant --all --alt-odb >out &&
		format_packfiles <out >actual &&
		test_line_count = 1 actual
	)
'

#############################################################################
# Chart of packs and objects for this test case
#
#     ================= main.git ================
#         | T A B C D E F G H I J K L M N O P Q R  <----------------+
#     ----+--------------------------------------                   |
#     P1  | x x x x x x x                       x                   |
#     P3  |             x     x x x x x                             |
#     P5  |               x x           x x                         |
#     P7  |                                 x x                     |
#     ----+--------------------------------------                   |
#     ALL | x x x x x x x x x x x x x x x x x x x                   |
#                                                                   |
#                                                                   |
#     ================ shared.git =======================           |
#         | T A B C D E F G H I J K L M N O P Q R   X Y Z <objects/info/alternates>
#     ----+----------------------------------------------
#     Px1*|   s s s                                 i i i
#     Px2*|         s s s                           i i i
#     ----+----------------------------------------------
#     ALL | s s s s s s s s s s s s s s s s s s s   i i i
#                                                  (ignored objects, marked with i)
#
#############################################################################
test_expect_success 'shared: ignore unique objects and all two packs are redundant' '
	(
		cd "$shared_repo" &&
		cat >expect <<-EOF &&
			Px1:$Px1
			Px2:$Px2
			EOF
		$git_pack_redundant --all --alt-odb >out <<-EOF &&
			$X
			$Y
			$Z
			EOF
		format_packfiles <out >actual &&
		test_cmp expect actual
	)
'

test_done<|MERGE_RESOLUTION|>--- conflicted
+++ resolved
@@ -120,7 +120,7 @@
 		cat >expect <<-EOF &&
 			fatal: Zero packs found!
 			EOF
-		test_must_fail git pack-redundant --all >actual 2>&1 &&
+		test_must_fail $git_pack_redundant --all >actual 2>&1 &&
 		test_cmp expect actual
 	)
 '
@@ -148,7 +148,7 @@
 		EOF
 	(
 		cd "$main_repo" &&
-		git pack-redundant --all >out &&
+		$git_pack_redundant --all >out &&
 		test_must_be_empty out
 	)
 '
@@ -184,13 +184,8 @@
 		$M
 		EOF
 	(
-<<<<<<< HEAD
-		cd "$main_repo" &&
-		git pack-redundant --all >out &&
-=======
-		cd "$master_repo" &&
-		$git_pack_redundant --all >out &&
->>>>>>> c3b58472
+		cd "$main_repo" &&
+		$git_pack_redundant --all >out &&
 		test_must_be_empty out
 	)
 '
@@ -319,13 +314,8 @@
 
 test_expect_success 'main: remove redundant packs and pass fsck' '
 	(
-<<<<<<< HEAD
-		cd "$main_repo" &&
-		git pack-redundant --all | xargs rm &&
-=======
-		cd "$master_repo" &&
+		cd "$main_repo" &&
 		$git_pack_redundant --all | xargs rm &&
->>>>>>> c3b58472
 		git fsck &&
 		$git_pack_redundant --all >out &&
 		test_must_be_empty out

--- conflicted
+++ resolved
@@ -889,7 +889,6 @@
 	test_cmp expect actual
 '
 
-<<<<<<< HEAD
 test_expect_success 'set up mailmap location tests' '
 	git init --bare loc-bare &&
 	git --git-dir=loc-bare --work-tree=. commit \
@@ -912,32 +911,11 @@
 test_expect_success 'non-git shortlog respects mailmap in current dir' '
 	git --git-dir=loc-bare log -1 >input &&
 	nongit cp "$TRASH_DIRECTORY/loc-bare/.mailmap" . &&
-=======
-test_expect_success SYMLINKS 'set up symlink tests' '
-	git commit --allow-empty -m foo --author="Orig <orig@example.com>" &&
-	echo "New <new@example.com> <orig@example.com>" >map &&
-	rm -f .mailmap
-'
-
-test_expect_success SYMLINKS 'symlinks respected in mailmap.file' '
-	test_when_finished "rm symlink" &&
-	ln -s map symlink &&
-	git -c mailmap.file="$(pwd)/symlink" log -1 --format=%aE >actual &&
-	echo "new@example.com" >expect &&
-	test_cmp expect actual
-'
-
-test_expect_success SYMLINKS 'symlinks respected in non-repo shortlog' '
-	git log -1 >input &&
-	test_when_finished "nongit rm .mailmap" &&
-	nongit ln -sf "$TRASH_DIRECTORY/map" .mailmap &&
->>>>>>> adcd9f54
 	nongit git shortlog -s <input >actual &&
 	echo "     1	New" >expect &&
 	test_cmp expect actual
 '
 
-<<<<<<< HEAD
 test_expect_success 'shortlog on stdin respects mailmap from repo' '
 	cp loc-bare/.mailmap . &&
 	git shortlog -s <input >actual &&
@@ -951,13 +929,37 @@
 	mkdir loc-wt/subdir &&
 	git -C loc-wt/subdir log -1 --format=%aE >actual &&
 	echo new@example.com >expect &&
-=======
+	test_cmp expect actual
+'
+
+test_expect_success SYMLINKS 'set up symlink tests' '
+	git commit --allow-empty -m foo --author="Orig <orig@example.com>" &&
+	echo "New <new@example.com> <orig@example.com>" >map &&
+	rm -f .mailmap
+'
+
+test_expect_success SYMLINKS 'symlinks respected in mailmap.file' '
+	test_when_finished "rm symlink" &&
+	ln -s map symlink &&
+	git -c mailmap.file="$(pwd)/symlink" log -1 --format=%aE >actual &&
+	echo "new@example.com" >expect &&
+	test_cmp expect actual
+'
+
+test_expect_success SYMLINKS 'symlinks respected in non-repo shortlog' '
+	git log -1 >input &&
+	test_when_finished "nongit rm .mailmap" &&
+	nongit ln -sf "$TRASH_DIRECTORY/map" .mailmap &&
+	nongit git shortlog -s <input >actual &&
+	echo "     1	New" >expect &&
+	test_cmp expect actual
+'
+
 test_expect_success SYMLINKS 'symlinks not respected in-tree' '
 	test_when_finished "rm .mailmap" &&
 	ln -s map .mailmap &&
 	git log -1 --format=%aE >actual &&
 	echo "orig@example.com" >expect&&
->>>>>>> adcd9f54
 	test_cmp expect actual
 '
 

#include "builtin.h"
#include "exec_cmd.h"
#include "help.h"
#include "run-command.h"

const char git_usage_string[] =
	"git [--version] [--help] [-C <path>] [-c name=value]\n"
	"           [--exec-path[=<path>]] [--html-path] [--man-path] [--info-path]\n"
	"           [-p | --paginate | --no-pager] [--no-replace-objects] [--bare]\n"
	"           [--git-dir=<path>] [--work-tree=<path>] [--namespace=<name>]\n"
	"           <command> [<args>]";

const char git_more_info_string[] =
	N_("'git help -a' and 'git help -g' list available subcommands and some\n"
	   "concept guides. See 'git help <command>' or 'git help <concept>'\n"
	   "to read about a specific subcommand or concept.");

static int use_pager = -1;
<<<<<<< HEAD
static char *orig_cwd;
static const char *env_names[] = {
	GIT_DIR_ENVIRONMENT,
	GIT_WORK_TREE_ENVIRONMENT,
	GIT_IMPLICIT_WORK_TREE_ENVIRONMENT,
	GIT_PREFIX_ENVIRONMENT
};
static char *orig_env[4];
static int save_restore_env_balance;

static void list_builtins(void);

static void save_env_before_alias(void)
{
	int i;

	assert(save_restore_env_balance == 0);
	save_restore_env_balance = 1;
	orig_cwd = xgetcwd();
	for (i = 0; i < ARRAY_SIZE(env_names); i++) {
		orig_env[i] = getenv(env_names[i]);
		orig_env[i] = xstrdup_or_null(orig_env[i]);
	}
}

static void restore_env(int external_alias)
{
	int i;

	assert(save_restore_env_balance == 1);
	save_restore_env_balance = 0;
	if (!external_alias && orig_cwd && chdir(orig_cwd))
		die_errno("could not move to %s", orig_cwd);
	free(orig_cwd);
	for (i = 0; i < ARRAY_SIZE(env_names); i++) {
		if (external_alias &&
		    !strcmp(env_names[i], GIT_PREFIX_ENVIRONMENT))
			continue;
		if (orig_env[i]) {
			setenv(env_names[i], orig_env[i], 1);
			free(orig_env[i]);
		} else {
			unsetenv(env_names[i]);
		}
	}
}
=======
>>>>>>> a9bcf658

static void commit_pager_choice(void) {
	switch (use_pager) {
	case 0:
		setenv("GIT_PAGER", "cat", 1);
		break;
	case 1:
		setup_pager();
		break;
	default:
		break;
	}
}

static int handle_options(const char ***argv, int *argc, int *envchanged)
{
	const char **orig_argv = *argv;

	while (*argc > 0) {
		const char *cmd = (*argv)[0];
		if (cmd[0] != '-')
			break;

		/*
		 * For legacy reasons, the "version" and "help"
		 * commands can be written with "--" prepended
		 * to make them look like flags.
		 */
		if (!strcmp(cmd, "--help") || !strcmp(cmd, "--version"))
			break;

		/*
		 * Check remaining flags.
		 */
		if (skip_prefix(cmd, "--exec-path", &cmd)) {
			if (*cmd == '=')
				git_set_argv_exec_path(cmd + 1);
			else {
				puts(git_exec_path());
				exit(0);
			}
		} else if (!strcmp(cmd, "--html-path")) {
			puts(system_path(GIT_HTML_PATH));
			exit(0);
		} else if (!strcmp(cmd, "--man-path")) {
			puts(system_path(GIT_MAN_PATH));
			exit(0);
		} else if (!strcmp(cmd, "--info-path")) {
			puts(system_path(GIT_INFO_PATH));
			exit(0);
		} else if (!strcmp(cmd, "-p") || !strcmp(cmd, "--paginate")) {
			use_pager = 1;
		} else if (!strcmp(cmd, "--no-pager")) {
			use_pager = 0;
			if (envchanged)
				*envchanged = 1;
		} else if (!strcmp(cmd, "--no-replace-objects")) {
			check_replace_refs = 0;
			setenv(NO_REPLACE_OBJECTS_ENVIRONMENT, "1", 1);
			if (envchanged)
				*envchanged = 1;
		} else if (!strcmp(cmd, "--git-dir")) {
			if (*argc < 2) {
				fprintf(stderr, "No directory given for --git-dir.\n" );
				usage(git_usage_string);
			}
			setenv(GIT_DIR_ENVIRONMENT, (*argv)[1], 1);
			if (envchanged)
				*envchanged = 1;
			(*argv)++;
			(*argc)--;
		} else if (skip_prefix(cmd, "--git-dir=", &cmd)) {
			setenv(GIT_DIR_ENVIRONMENT, cmd, 1);
			if (envchanged)
				*envchanged = 1;
		} else if (!strcmp(cmd, "--namespace")) {
			if (*argc < 2) {
				fprintf(stderr, "No namespace given for --namespace.\n" );
				usage(git_usage_string);
			}
			setenv(GIT_NAMESPACE_ENVIRONMENT, (*argv)[1], 1);
			if (envchanged)
				*envchanged = 1;
			(*argv)++;
			(*argc)--;
		} else if (skip_prefix(cmd, "--namespace=", &cmd)) {
			setenv(GIT_NAMESPACE_ENVIRONMENT, cmd, 1);
			if (envchanged)
				*envchanged = 1;
		} else if (!strcmp(cmd, "--work-tree")) {
			if (*argc < 2) {
				fprintf(stderr, "No directory given for --work-tree.\n" );
				usage(git_usage_string);
			}
			setenv(GIT_WORK_TREE_ENVIRONMENT, (*argv)[1], 1);
			if (envchanged)
				*envchanged = 1;
			(*argv)++;
			(*argc)--;
		} else if (skip_prefix(cmd, "--work-tree=", &cmd)) {
			setenv(GIT_WORK_TREE_ENVIRONMENT, cmd, 1);
			if (envchanged)
				*envchanged = 1;
		} else if (!strcmp(cmd, "--super-prefix")) {
			if (*argc < 2) {
				fprintf(stderr, "No prefix given for --super-prefix.\n" );
				usage(git_usage_string);
			}
			setenv(GIT_SUPER_PREFIX_ENVIRONMENT, (*argv)[1], 1);
			if (envchanged)
				*envchanged = 1;
			(*argv)++;
			(*argc)--;
		} else if (skip_prefix(cmd, "--super-prefix=", &cmd)) {
			setenv(GIT_SUPER_PREFIX_ENVIRONMENT, cmd, 1);
			if (envchanged)
				*envchanged = 1;
		} else if (!strcmp(cmd, "--bare")) {
			char *cwd = xgetcwd();
			is_bare_repository_cfg = 1;
			setenv(GIT_DIR_ENVIRONMENT, cwd, 0);
			free(cwd);
			setenv(GIT_IMPLICIT_WORK_TREE_ENVIRONMENT, "0", 1);
			if (envchanged)
				*envchanged = 1;
		} else if (!strcmp(cmd, "-c")) {
			if (*argc < 2) {
				fprintf(stderr, "-c expects a configuration string\n" );
				usage(git_usage_string);
			}
			git_config_push_parameter((*argv)[1]);
			(*argv)++;
			(*argc)--;
		} else if (!strcmp(cmd, "--literal-pathspecs")) {
			setenv(GIT_LITERAL_PATHSPECS_ENVIRONMENT, "1", 1);
			if (envchanged)
				*envchanged = 1;
		} else if (!strcmp(cmd, "--no-literal-pathspecs")) {
			setenv(GIT_LITERAL_PATHSPECS_ENVIRONMENT, "0", 1);
			if (envchanged)
				*envchanged = 1;
		} else if (!strcmp(cmd, "--glob-pathspecs")) {
			setenv(GIT_GLOB_PATHSPECS_ENVIRONMENT, "1", 1);
			if (envchanged)
				*envchanged = 1;
		} else if (!strcmp(cmd, "--noglob-pathspecs")) {
			setenv(GIT_NOGLOB_PATHSPECS_ENVIRONMENT, "1", 1);
			if (envchanged)
				*envchanged = 1;
		} else if (!strcmp(cmd, "--icase-pathspecs")) {
			setenv(GIT_ICASE_PATHSPECS_ENVIRONMENT, "1", 1);
			if (envchanged)
				*envchanged = 1;
		} else if (!strcmp(cmd, "--shallow-file")) {
			(*argv)++;
			(*argc)--;
			set_alternate_shallow_file((*argv)[0], 1);
			if (envchanged)
				*envchanged = 1;
		} else if (!strcmp(cmd, "-C")) {
			if (*argc < 2) {
				fprintf(stderr, "No directory given for -C.\n" );
				usage(git_usage_string);
			}
			if ((*argv)[1][0]) {
				if (chdir((*argv)[1]))
					die_errno("Cannot change to '%s'", (*argv)[1]);
				if (envchanged)
					*envchanged = 1;
			}
			(*argv)++;
			(*argc)--;
		} else if (!strcmp(cmd, "--list-builtins")) {
			list_builtins();
			exit(0);
		} else {
			fprintf(stderr, "Unknown option: %s\n", cmd);
			usage(git_usage_string);
		}

		(*argv)++;
		(*argc)--;
	}
	return (*argv) - orig_argv;
}

static int handle_alias(int *argcp, const char ***argv)
{
	int envchanged = 0, ret = 0, saved_errno = errno;
	int count, option_count;
	const char **new_argv;
	const char *alias_command;
	char *alias_string;

	alias_command = (*argv)[0];
	alias_string = alias_lookup(alias_command);
	if (alias_string) {
		if (alias_string[0] == '!') {
			struct child_process child = CHILD_PROCESS_INIT;
			int nongit_ok;

			/* Aliases expect GIT_PREFIX, GIT_DIR etc to be set */
			setup_git_directory_gently(&nongit_ok);

			commit_pager_choice();

			child.use_shell = 1;
			argv_array_push(&child.args, alias_string + 1);
			argv_array_pushv(&child.args, (*argv) + 1);

			ret = run_command(&child);
			if (ret >= 0)   /* normal exit */
				exit(ret);

			die_errno("While expanding alias '%s': '%s'",
			    alias_command, alias_string + 1);
		}
		count = split_cmdline(alias_string, &new_argv);
		if (count < 0)
			die("Bad alias.%s string: %s", alias_command,
			    split_cmdline_strerror(count));
		option_count = handle_options(&new_argv, &count, &envchanged);
		if (envchanged)
			die("alias '%s' changes environment variables\n"
				 "You can use '!git' in the alias to do this.",
				 alias_command);
		memmove(new_argv - option_count, new_argv,
				count * sizeof(char *));
		new_argv -= option_count;

		if (count < 1)
			die("empty alias for %s", alias_command);

		if (!strcmp(alias_command, new_argv[0]))
			die("recursive alias: %s", alias_command);

		trace_argv_printf(new_argv,
				  "trace: alias expansion: %s =>",
				  alias_command);

		REALLOC_ARRAY(new_argv, count + *argcp);
		/* insert after command name */
		memcpy(new_argv + count, *argv + 1, sizeof(char *) * *argcp);

		*argv = new_argv;
		*argcp += count - 1;

		ret = 1;
	}

	errno = saved_errno;

	return ret;
}

#define RUN_SETUP		(1<<0)
#define RUN_SETUP_GENTLY	(1<<1)
#define USE_PAGER		(1<<2)
/*
 * require working tree to be present -- anything uses this needs
 * RUN_SETUP for reading from the configuration file.
 */
#define NEED_WORK_TREE		(1<<3)
#define SUPPORT_SUPER_PREFIX	(1<<4)

struct cmd_struct {
	const char *cmd;
	int (*fn)(int, const char **, const char *);
	int option;
};

static int run_builtin(struct cmd_struct *p, int argc, const char **argv)
{
	int status, help;
	struct stat st;
	const char *prefix;

	prefix = NULL;
	help = argc == 2 && !strcmp(argv[1], "-h");
	if (!help) {
		if (p->option & RUN_SETUP)
			prefix = setup_git_directory();
		else if (p->option & RUN_SETUP_GENTLY) {
			int nongit_ok;
			prefix = setup_git_directory_gently(&nongit_ok);
		}

		if (use_pager == -1 && p->option & (RUN_SETUP | RUN_SETUP_GENTLY))
			use_pager = check_pager_config(p->cmd);
		if (use_pager == -1 && p->option & USE_PAGER)
			use_pager = 1;

		if ((p->option & (RUN_SETUP | RUN_SETUP_GENTLY)) &&
		    startup_info->have_repository) /* get_git_dir() may set up repo, avoid that */
			trace_repo_setup(prefix);
	}
	commit_pager_choice();

	if (!help && get_super_prefix()) {
		if (!(p->option & SUPPORT_SUPER_PREFIX))
			die("%s doesn't support --super-prefix", p->cmd);
	}

	if (!help && p->option & NEED_WORK_TREE)
		setup_work_tree();

	trace_argv_printf(argv, "trace: built-in: git");

	status = p->fn(argc, argv, prefix);
	if (status)
		return status;

	/* Somebody closed stdout? */
	if (fstat(fileno(stdout), &st))
		return 0;
	/* Ignore write errors for pipes and sockets.. */
	if (S_ISFIFO(st.st_mode) || S_ISSOCK(st.st_mode))
		return 0;

	/* Check for ENOSPC and EIO errors.. */
	if (fflush(stdout))
		die_errno("write failure on standard output");
	if (ferror(stdout))
		die("unknown write failure on standard output");
	if (fclose(stdout))
		die_errno("close failed on standard output");
	return 0;
}

static struct cmd_struct commands[] = {
	{ "add", cmd_add, RUN_SETUP | NEED_WORK_TREE },
	{ "am", cmd_am, RUN_SETUP | NEED_WORK_TREE },
	{ "annotate", cmd_annotate, RUN_SETUP },
	{ "apply", cmd_apply, RUN_SETUP_GENTLY },
	{ "archive", cmd_archive, RUN_SETUP_GENTLY },
	{ "bisect--helper", cmd_bisect__helper, RUN_SETUP },
	{ "blame", cmd_blame, RUN_SETUP },
	{ "branch", cmd_branch, RUN_SETUP },
	{ "bundle", cmd_bundle, RUN_SETUP_GENTLY },
	{ "cat-file", cmd_cat_file, RUN_SETUP },
	{ "check-attr", cmd_check_attr, RUN_SETUP },
	{ "check-ignore", cmd_check_ignore, RUN_SETUP | NEED_WORK_TREE },
	{ "check-mailmap", cmd_check_mailmap, RUN_SETUP },
	{ "check-ref-format", cmd_check_ref_format },
	{ "checkout", cmd_checkout, RUN_SETUP | NEED_WORK_TREE },
	{ "checkout-index", cmd_checkout_index,
		RUN_SETUP | NEED_WORK_TREE},
	{ "cherry", cmd_cherry, RUN_SETUP },
	{ "cherry-pick", cmd_cherry_pick, RUN_SETUP | NEED_WORK_TREE },
	{ "clean", cmd_clean, RUN_SETUP | NEED_WORK_TREE },
	{ "clone", cmd_clone },
	{ "column", cmd_column, RUN_SETUP_GENTLY },
	{ "commit", cmd_commit, RUN_SETUP | NEED_WORK_TREE },
	{ "commit-tree", cmd_commit_tree, RUN_SETUP },
	{ "config", cmd_config, RUN_SETUP_GENTLY },
	{ "count-objects", cmd_count_objects, RUN_SETUP },
	{ "credential", cmd_credential, RUN_SETUP_GENTLY },
	{ "describe", cmd_describe, RUN_SETUP },
	{ "diff", cmd_diff },
	{ "diff-files", cmd_diff_files, RUN_SETUP | NEED_WORK_TREE },
	{ "diff-index", cmd_diff_index, RUN_SETUP },
	{ "diff-tree", cmd_diff_tree, RUN_SETUP },
	{ "difftool", cmd_difftool, RUN_SETUP | NEED_WORK_TREE },
	{ "fast-export", cmd_fast_export, RUN_SETUP },
	{ "fetch", cmd_fetch, RUN_SETUP },
	{ "fetch-pack", cmd_fetch_pack, RUN_SETUP },
	{ "fmt-merge-msg", cmd_fmt_merge_msg, RUN_SETUP },
	{ "for-each-ref", cmd_for_each_ref, RUN_SETUP },
	{ "format-patch", cmd_format_patch, RUN_SETUP },
	{ "fsck", cmd_fsck, RUN_SETUP },
	{ "fsck-objects", cmd_fsck, RUN_SETUP },
	{ "gc", cmd_gc, RUN_SETUP },
	{ "get-tar-commit-id", cmd_get_tar_commit_id },
	{ "grep", cmd_grep, RUN_SETUP_GENTLY | SUPPORT_SUPER_PREFIX },
	{ "hash-object", cmd_hash_object },
	{ "help", cmd_help },
	{ "index-pack", cmd_index_pack, RUN_SETUP_GENTLY },
	{ "init", cmd_init_db },
	{ "init-db", cmd_init_db },
	{ "interpret-trailers", cmd_interpret_trailers, RUN_SETUP_GENTLY },
	{ "log", cmd_log, RUN_SETUP },
	{ "ls-files", cmd_ls_files, RUN_SETUP | SUPPORT_SUPER_PREFIX },
	{ "ls-remote", cmd_ls_remote, RUN_SETUP_GENTLY },
	{ "ls-tree", cmd_ls_tree, RUN_SETUP },
	{ "mailinfo", cmd_mailinfo, RUN_SETUP_GENTLY },
	{ "mailsplit", cmd_mailsplit },
	{ "merge", cmd_merge, RUN_SETUP | NEED_WORK_TREE },
	{ "merge-base", cmd_merge_base, RUN_SETUP },
	{ "merge-file", cmd_merge_file, RUN_SETUP_GENTLY },
	{ "merge-index", cmd_merge_index, RUN_SETUP },
	{ "merge-ours", cmd_merge_ours, RUN_SETUP },
	{ "merge-recursive", cmd_merge_recursive, RUN_SETUP | NEED_WORK_TREE },
	{ "merge-recursive-ours", cmd_merge_recursive, RUN_SETUP | NEED_WORK_TREE },
	{ "merge-recursive-theirs", cmd_merge_recursive, RUN_SETUP | NEED_WORK_TREE },
	{ "merge-subtree", cmd_merge_recursive, RUN_SETUP | NEED_WORK_TREE },
	{ "merge-tree", cmd_merge_tree, RUN_SETUP },
	{ "mktag", cmd_mktag, RUN_SETUP },
	{ "mktree", cmd_mktree, RUN_SETUP },
	{ "mv", cmd_mv, RUN_SETUP | NEED_WORK_TREE },
	{ "name-rev", cmd_name_rev, RUN_SETUP },
	{ "notes", cmd_notes, RUN_SETUP },
	{ "pack-objects", cmd_pack_objects, RUN_SETUP },
	{ "pack-redundant", cmd_pack_redundant, RUN_SETUP },
	{ "pack-refs", cmd_pack_refs, RUN_SETUP },
	{ "patch-id", cmd_patch_id, RUN_SETUP_GENTLY },
	{ "pickaxe", cmd_blame, RUN_SETUP },
	{ "prune", cmd_prune, RUN_SETUP },
	{ "prune-packed", cmd_prune_packed, RUN_SETUP },
	{ "pull", cmd_pull, RUN_SETUP | NEED_WORK_TREE },
	{ "push", cmd_push, RUN_SETUP },
	{ "read-tree", cmd_read_tree, RUN_SETUP | SUPPORT_SUPER_PREFIX},
	{ "rebase--helper", cmd_rebase__helper, RUN_SETUP | NEED_WORK_TREE },
	{ "receive-pack", cmd_receive_pack },
	{ "reflog", cmd_reflog, RUN_SETUP },
	{ "remote", cmd_remote, RUN_SETUP },
	{ "remote-ext", cmd_remote_ext },
	{ "remote-fd", cmd_remote_fd },
	{ "repack", cmd_repack, RUN_SETUP },
	{ "replace", cmd_replace, RUN_SETUP },
	{ "rerere", cmd_rerere, RUN_SETUP },
	{ "reset", cmd_reset, RUN_SETUP },
	{ "rev-list", cmd_rev_list, RUN_SETUP },
	{ "rev-parse", cmd_rev_parse },
	{ "revert", cmd_revert, RUN_SETUP | NEED_WORK_TREE },
	{ "rm", cmd_rm, RUN_SETUP },
	{ "send-pack", cmd_send_pack, RUN_SETUP },
	{ "shortlog", cmd_shortlog, RUN_SETUP_GENTLY | USE_PAGER },
	{ "show", cmd_show, RUN_SETUP },
	{ "show-branch", cmd_show_branch, RUN_SETUP },
	{ "show-ref", cmd_show_ref, RUN_SETUP },
	{ "stage", cmd_add, RUN_SETUP | NEED_WORK_TREE },
	{ "status", cmd_status, RUN_SETUP | NEED_WORK_TREE },
	{ "stripspace", cmd_stripspace },
	{ "submodule--helper", cmd_submodule__helper, RUN_SETUP | SUPPORT_SUPER_PREFIX},
	{ "symbolic-ref", cmd_symbolic_ref, RUN_SETUP },
	{ "tag", cmd_tag, RUN_SETUP },
	{ "unpack-file", cmd_unpack_file, RUN_SETUP },
	{ "unpack-objects", cmd_unpack_objects, RUN_SETUP },
	{ "update-index", cmd_update_index, RUN_SETUP },
	{ "update-ref", cmd_update_ref, RUN_SETUP },
	{ "update-server-info", cmd_update_server_info, RUN_SETUP },
	{ "upload-archive", cmd_upload_archive },
	{ "upload-archive--writer", cmd_upload_archive_writer },
	{ "var", cmd_var, RUN_SETUP_GENTLY },
	{ "verify-commit", cmd_verify_commit, RUN_SETUP },
	{ "verify-pack", cmd_verify_pack },
	{ "verify-tag", cmd_verify_tag, RUN_SETUP },
	{ "version", cmd_version },
	{ "whatchanged", cmd_whatchanged, RUN_SETUP },
	{ "worktree", cmd_worktree, RUN_SETUP },
	{ "write-tree", cmd_write_tree, RUN_SETUP },
};

static struct cmd_struct *get_builtin(const char *s)
{
	int i;
	for (i = 0; i < ARRAY_SIZE(commands); i++) {
		struct cmd_struct *p = commands + i;
		if (!strcmp(s, p->cmd))
			return p;
	}
	return NULL;
}

int is_builtin(const char *s)
{
	return !!get_builtin(s);
}

static void list_builtins(void)
{
	int i;
	for (i = 0; i < ARRAY_SIZE(commands); i++)
		printf("%s\n", commands[i].cmd);
}

#ifdef STRIP_EXTENSION
static void strip_extension(const char **argv)
{
	size_t len;

	if (strip_suffix(argv[0], STRIP_EXTENSION, &len))
		argv[0] = xmemdupz(argv[0], len);
}
#else
#define strip_extension(cmd)
#endif

static void handle_builtin(int argc, const char **argv)
{
	struct argv_array args = ARGV_ARRAY_INIT;
	const char *cmd;
	struct cmd_struct *builtin;

	strip_extension(argv);
	cmd = argv[0];

	/* Turn "git cmd --help" into "git help --exclude-guides cmd" */
	if (argc > 1 && !strcmp(argv[1], "--help")) {
		int i;

		argv[1] = argv[0];
		argv[0] = cmd = "help";

		for (i = 0; i < argc; i++) {
			argv_array_push(&args, argv[i]);
			if (!i)
				argv_array_push(&args, "--exclude-guides");
		}

		argc++;
		argv = args.argv;
	}

	builtin = get_builtin(cmd);
	if (builtin)
		exit(run_builtin(builtin, argc, argv));
	argv_array_clear(&args);
}

static void execv_dashed_external(const char **argv)
{
	struct child_process cmd = CHILD_PROCESS_INIT;
	int status;

	if (get_super_prefix())
		die("%s doesn't support --super-prefix", argv[0]);

	if (use_pager == -1)
		use_pager = check_pager_config(argv[0]);
	commit_pager_choice();

	argv_array_pushf(&cmd.args, "git-%s", argv[0]);
	argv_array_pushv(&cmd.args, argv + 1);
	cmd.clean_on_exit = 1;
	cmd.wait_after_clean = 1;
	cmd.silent_exec_failure = 1;

	trace_argv_printf(cmd.args.argv, "trace: exec:");

	/*
	 * If we fail because the command is not found, it is
	 * OK to return. Otherwise, we just pass along the status code,
	 * or our usual generic code if we were not even able to exec
	 * the program.
	 */
	status = run_command(&cmd);
	if (status >= 0)
		exit(status);
	else if (errno != ENOENT)
		exit(128);
}

static int run_argv(int *argcp, const char ***argv)
{
	int done_alias = 0;

	while (1) {
		/*
		 * If we tried alias and futzed with our environment,
		 * it no longer is safe to invoke builtins directly in
		 * general.  We have to spawn them as dashed externals.
		 *
		 * NEEDSWORK: if we can figure out cases
		 * where it is safe to do, we can avoid spawning a new
		 * process.
		 */
		if (!done_alias)
			handle_builtin(*argcp, *argv);

		/* .. then try the external ones */
		execv_dashed_external(*argv);

		/* It could be an alias -- this works around the insanity
		 * of overriding "git log" with "git show" by having
		 * alias.log = show
		 */
		if (done_alias)
			break;
		if (!handle_alias(argcp, argv))
			break;
		done_alias = 1;
	}

	return done_alias;
}

int cmd_main(int argc, const char **argv)
{
	const char *cmd;
	int done_help = 0;

	cmd = argv[0];
	if (!cmd)
		cmd = "git-help";
	else {
		const char *slash = find_last_dir_sep(cmd);
		if (slash)
			cmd = slash + 1;
	}

	trace_command_performance(argv);

	/*
	 * "git-xxxx" is the same as "git xxxx", but we obviously:
	 *
	 *  - cannot take flags in between the "git" and the "xxxx".
	 *  - cannot execute it externally (since it would just do
	 *    the same thing over again)
	 *
	 * So we just directly call the builtin handler, and die if
	 * that one cannot handle it.
	 */
	if (skip_prefix(cmd, "git-", &cmd)) {
		argv[0] = cmd;
		handle_builtin(argc, argv);
		die("cannot handle %s as a builtin", cmd);
	}

	/* Look for flags.. */
	argv++;
	argc--;
	handle_options(&argv, &argc, NULL);
	if (argc > 0) {
		/* translate --help and --version into commands */
		skip_prefix(argv[0], "--", &argv[0]);
	} else {
		/* The user didn't specify a command; give them help */
		commit_pager_choice();
		printf("usage: %s\n\n", git_usage_string);
		list_common_cmds_help();
		printf("\n%s\n", _(git_more_info_string));
		exit(1);
	}
	cmd = argv[0];

	/*
	 * We use PATH to find git commands, but we prepend some higher
	 * precedence paths: the "--exec-path" option, the GIT_EXEC_PATH
	 * environment, and the $(gitexecdir) from the Makefile at build
	 * time.
	 */
	setup_path();

	while (1) {
		int was_alias = run_argv(&argc, &argv);
		if (errno != ENOENT)
			break;
		if (was_alias) {
			fprintf(stderr, "Expansion of alias '%s' failed; "
				"'%s' is not a git command\n",
				cmd, argv[0]);
			exit(1);
		}
		if (!done_help) {
			cmd = argv[0] = help_unknown_cmd(cmd);
			done_help = 1;
		} else
			break;
	}

	fprintf(stderr, "Failed to run command '%s': %s\n",
		cmd, strerror(errno));

	return 1;
}<|MERGE_RESOLUTION|>--- conflicted
+++ resolved
@@ -16,55 +16,8 @@
 	   "to read about a specific subcommand or concept.");
 
 static int use_pager = -1;
-<<<<<<< HEAD
-static char *orig_cwd;
-static const char *env_names[] = {
-	GIT_DIR_ENVIRONMENT,
-	GIT_WORK_TREE_ENVIRONMENT,
-	GIT_IMPLICIT_WORK_TREE_ENVIRONMENT,
-	GIT_PREFIX_ENVIRONMENT
-};
-static char *orig_env[4];
-static int save_restore_env_balance;
 
 static void list_builtins(void);
-
-static void save_env_before_alias(void)
-{
-	int i;
-
-	assert(save_restore_env_balance == 0);
-	save_restore_env_balance = 1;
-	orig_cwd = xgetcwd();
-	for (i = 0; i < ARRAY_SIZE(env_names); i++) {
-		orig_env[i] = getenv(env_names[i]);
-		orig_env[i] = xstrdup_or_null(orig_env[i]);
-	}
-}
-
-static void restore_env(int external_alias)
-{
-	int i;
-
-	assert(save_restore_env_balance == 1);
-	save_restore_env_balance = 0;
-	if (!external_alias && orig_cwd && chdir(orig_cwd))
-		die_errno("could not move to %s", orig_cwd);
-	free(orig_cwd);
-	for (i = 0; i < ARRAY_SIZE(env_names); i++) {
-		if (external_alias &&
-		    !strcmp(env_names[i], GIT_PREFIX_ENVIRONMENT))
-			continue;
-		if (orig_env[i]) {
-			setenv(env_names[i], orig_env[i], 1);
-			free(orig_env[i]);
-		} else {
-			unsetenv(env_names[i]);
-		}
-	}
-}
-=======
->>>>>>> a9bcf658
 
 static void commit_pager_choice(void) {
 	switch (use_pager) {

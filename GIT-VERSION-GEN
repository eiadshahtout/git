--- conflicted
+++ resolved
@@ -1,11 +1,7 @@
 #!/bin/sh
 
 GVF=GIT-VERSION-FILE
-<<<<<<< HEAD
-DEF_VER=v2.26.1
-=======
-DEF_VER=v2.25.4
->>>>>>> 7397ca33
+DEF_VER=v2.26.2
 
 LF='
 '

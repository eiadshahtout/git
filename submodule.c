--- conflicted
+++ resolved
@@ -495,7 +495,12 @@
 			 DEFAULT_GIT_DIR_ENVIRONMENT);
 }
 
-<<<<<<< HEAD
+static void prepare_submodule_repo_env_in_gitdir(struct argv_array *out)
+{
+	prepare_submodule_repo_env_no_git_dir(out);
+	argv_array_pushf(out, "%s=.", GIT_DIR_ENVIRONMENT);
+}
+
 /*
  * Initialize a repository struct for a submodule based on the provided 'path'.
  *
@@ -504,18 +509,6 @@
  *
  * Returns the repository struct on success,
  * NULL when the submodule is not present.
-=======
-static void prepare_submodule_repo_env_in_gitdir(struct argv_array *out)
-{
-	prepare_submodule_repo_env_no_git_dir(out);
-	argv_array_pushf(out, "%s=.", GIT_DIR_ENVIRONMENT);
-}
-
-/* Helper function to display the submodule header line prior to the full
- * summary output. If it can locate the submodule objects directory it will
- * attempt to lookup both the left and right commits and put them into the
- * left and right pointers.
->>>>>>> be76c212
  */
 static struct repository *open_submodule(const char *path)
 {

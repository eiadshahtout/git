--- conflicted
+++ resolved
@@ -96,12 +96,7 @@
 		get_terms
 		case "$command" in
 		start)
-<<<<<<< HEAD
-			cmd="bisect_start $rev $tail"
-			eval "$cmd" ;;
-=======
-			eval "git bisect--helper --bisect-start $rev" ;;
->>>>>>> 011eca7c
+			eval "git bisect--helper --bisect-start $rev $tail" ;;
 		"$TERM_GOOD"|"$TERM_BAD"|skip)
 			git bisect--helper --bisect-write "$command" "$rev" "$TERM_GOOD" "$TERM_BAD" || exit;;
 		terms)
@@ -110,12 +105,8 @@
 			die "$(gettext "?? what are you talking about?")" ;;
 		esac
 	done <"$file"
-<<<<<<< HEAD
 	IFS="$oIFS"
-	bisect_auto_next
-=======
 	git bisect--helper --bisect-auto-next
->>>>>>> 011eca7c
 }
 
 bisect_run () {
